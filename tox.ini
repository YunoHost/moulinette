[tox]
<<<<<<< HEAD
envlist = 
  py35
  lint
=======
envlist =
  py{27,3}-{pytest,lint}
  format
  format-check
>>>>>>> 4331cfa9
  docs
skipdist = True

[testenv]
usedevelop = True
passenv = *
deps =
  py{27,3}-pytest: pytest >= 4.6.3, < 5.0
    pytest-cov >= 2.7.1, < 3.0
    pytest-mock >= 1.10.4, < 2.0
    pytest-env >= 0.6.2, < 1.0
    requests >= 2.22.0, < 3.0
    requests-mock >= 1.6.0, < 2.0
    toml >= 0.10, < 0.11
    gevent-websocket
    bottle >= 0.12
    WebTest >= 2.0, < 2.1
    python-ldap >= 3.1.0
  py{27,3}-lint: flake8
commands =
    py{27,3}-pytest: pytest {posargs} -c pytest.ini
    py{27,3}-lint: flake8 moulinette test

[testenv:format]
basepython = python3
commands = black {posargs} moulinette test
deps = black
skip_install = True
usedevelop = False

[testenv:format-check]
basepython = {[testenv:format]basepython}
commands = black {posargs:--check --diff} moulinette test
deps = {[testenv:format]deps}
skip_install = {[testenv:format]skip_install}
usedevelop = {[testenv:format]usedevelop}

[testenv:docs]
usedevelop = True
commands = python -m sphinx -W doc/ doc/_build
deps =
  -r{toxinidir}/doc/requirements.txt<|MERGE_RESOLUTION|>--- conflicted
+++ resolved
@@ -1,32 +1,17 @@
 [tox]
-<<<<<<< HEAD
-envlist = 
-  py35
-  lint
-=======
 envlist =
   py{27,3}-{pytest,lint}
   format
   format-check
->>>>>>> 4331cfa9
   docs
 skipdist = True
 
 [testenv]
 usedevelop = True
 passenv = *
+extras = tests
 deps =
-  py{27,3}-pytest: pytest >= 4.6.3, < 5.0
-    pytest-cov >= 2.7.1, < 3.0
-    pytest-mock >= 1.10.4, < 2.0
-    pytest-env >= 0.6.2, < 1.0
-    requests >= 2.22.0, < 3.0
-    requests-mock >= 1.6.0, < 2.0
-    toml >= 0.10, < 0.11
-    gevent-websocket
-    bottle >= 0.12
-    WebTest >= 2.0, < 2.1
-    python-ldap >= 3.1.0
+  py{27,3}-pytest: .[tests]
   py{27,3}-lint: flake8
 commands =
     py{27,3}-pytest: pytest {posargs} -c pytest.ini
