--- conflicted
+++ resolved
@@ -92,24 +92,22 @@
     stdout_reader, stdout_consum = async_file_reading(p.stdout, callback[0])
     if separate_stderr:
         stderr_reader, stderr_consum = async_file_reading(p.stderr, callback[1])
-<<<<<<< HEAD
         if stdinfo:
             stdinfo_reader, stdinfo_consum = async_file_reading(stdinfo_f, callback[2])
 
-        while not stdout_reader.eof() or not stderr_reader.eof():
-=======
         while not stdout_reader.eof() and not stderr_reader.eof():
             while not stdout_consum.empty() or not stderr_consum.empty():
                 # alternate between the 2 consumers to avoid desynchronisation
                 # this way is not 100% perfect but should do it
                 stdout_consum.process_next_line()
                 stderr_consum.process_next_line()
->>>>>>> d79dc67e
+                stdinfo_consum.process_next_line()
             time.sleep(.1)
         stderr_reader.join()
         # clear the queues
         stdout_consum.process_current_queue()
         stderr_consum.process_current_queue()
+        stdinfo_consum.process_current_queue()
     else:
         while not stdout_reader.eof():
             stdout_consum.process_current_queue()
@@ -123,7 +121,7 @@
         os.remove(stdinfo)
         os.rmdir(os.path.dirname(stdinfo))
         stdinfo_reader.join()
-        stdinfo_consum.join()
+        stdinfo_consum.process_current_queue()
 
     # on slow hardware, in very edgy situations it is possible that the process
     # isn't finished just after having closed stdout and stderr, so we wait a
