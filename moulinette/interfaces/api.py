# -*- coding: utf-8 -*-

import re
import errno
import logging
import argparse

from json import dumps as json_encode
from tempfile import mkdtemp
from shutil import rmtree

from gevent import sleep
from gevent.queue import Queue
from geventwebsocket import WebSocketError

from bottle import request, response, Bottle, HTTPResponse, FileUpload
from bottle import abort

from moulinette import m18n, Moulinette
from moulinette.actionsmap import ActionsMap
from moulinette.core import (
    MoulinetteError,
    MoulinetteValidationError,
    MoulinetteAuthenticationError,
)
from moulinette.interfaces import (
    BaseActionsMapParser,
    ExtendedArgumentParser,
    JSONExtendedEncoder,
)
from moulinette.utils import log

logger = log.getLogger("moulinette.interface.api")


# API helpers ----------------------------------------------------------
# We define a global variable to manage in a dirty way the upload...
UPLOAD_DIR = None

CSRF_TYPES = {"text/plain", "application/x-www-form-urlencoded", "multipart/form-data"}


def is_csrf():
    """Checks is this is a CSRF request."""

    if request.method != "POST":
        return False
    if request.content_type is None:
        return True
    content_type = request.content_type.lower().split(";")[0]
    if content_type not in CSRF_TYPES:
        return False

    return request.headers.get("X-Requested-With") is None


# Protection against CSRF
def filter_csrf(callback):
    def wrapper(*args, **kwargs):
        if is_csrf():
            abort(403, "CSRF protection")
        else:
            return callback(*args, **kwargs)

    return wrapper


class LogQueues(dict):

    """Map of session ids to queue."""

    pass


class APIQueueHandler(logging.Handler):

    """
    A handler class which store logging records into a queue, to be used
    and retrieved from the API.
    """

    def __init__(self):
        logging.Handler.__init__(self)
        self.queues = LogQueues()
        # actionsmap is actually set during the interface's init ...
        self.actionsmap = None

    def emit(self, record):

        # Prevent triggering this function while moulinette
        # is being initialized with --debug
        if not self.actionsmap or len(request.cookies) == 0:
            return

        profile = request.params.get("profile", self.actionsmap.default_authentication)
        authenticator = self.actionsmap.get_authenticator(profile)

        s_id = authenticator.get_session_cookie(raise_if_no_session_exists=False)["id"]
        try:
            queue = self.queues[s_id]
        except KeyError:
            # Session is not initialized, abandon.
            return
        else:
            # Put the message as a 2-tuple in the queue
            queue.put_nowait((record.levelname.lower(), record.getMessage()))
            # Put the current greenlet to sleep for 0 second in order to
            # populate the new message in the queue
            sleep(0)


class _HTTPArgumentParser:

    """Argument parser for HTTP requests

    Object for parsing HTTP requests into Python objects. It is based
    on ExtendedArgumentParser class and implements some of its methods.

    """

    def __init__(self):
        # Initialize the ArgumentParser object
        self._parser = ExtendedArgumentParser(
            usage="", prefix_chars="@", add_help=False
        )
        self._parser.error = self._error

        self._positional = []  # list(arg_name)
        self._optional = {}  # dict({arg_name: option_strings})
        self._upload_dir = None

    def set_defaults(self, **kwargs):
        return self._parser.set_defaults(**kwargs)

    def get_default(self, dest):
        return self._parser.get_default(dest)

    def add_arguments(
        self, arguments, extraparser, format_arg_names=None, validate_extra=True
    ):
        for argument_name, argument_options in arguments.items():
            # will adapt arguments name for cli or api context
            names = format_arg_names(
                str(argument_name), argument_options.pop("full", None)
            )

            if "type" in argument_options:
                argument_options["type"] = eval(argument_options["type"])

            if "extra" in argument_options:
                extra = argument_options.pop("extra")
                argument_dest = self.add_argument(*names, **argument_options).dest
                extraparser.add_argument(
                    self.get_default("_tid"), argument_dest, extra, validate_extra
                )
                continue

            self.add_argument(*names, **argument_options)

    def add_argument(self, *args, **kwargs):
        action = self._parser.add_argument(*args, **kwargs)

        # Append newly created action
        if len(action.option_strings) == 0:
            self._positional.append(action)
        else:
            self._optional[action.dest] = action

        return action

    def parse_args(self, args={}, namespace=None):
        arg_strings = []

        # Append an argument to the current one
        def append(arg_strings, value, action):
            option_string = None
            if len(action.option_strings) > 0:
                option_string = action.option_strings[0]

            if isinstance(value, bool) or isinstance(action.const, bool):
                # Append the option string only
                if option_string is not None and value != 0:
                    arg_strings.append(option_string)
            elif isinstance(value, FileUpload) and (
                isinstance(action.type, argparse.FileType) or action.type == open
            ):
                # Upload the file in a temp directory
                global UPLOAD_DIR
                if UPLOAD_DIR is None:
                    UPLOAD_DIR = mkdtemp(prefix="moulinette_upload_")
                value.save(UPLOAD_DIR)
                if option_string is not None:
                    arg_strings.append(option_string)
                arg_strings.append(UPLOAD_DIR + "/" + value.filename)
            elif isinstance(value, str):
                if option_string is not None:
                    arg_strings.append(option_string)
                    # TODO: Review this fix
                    if value:
                        arg_strings.append(value)
                else:
                    arg_strings.append(value)
            elif isinstance(value, list):
                if option_string is not None:
                    arg_strings.append(option_string)
                for v in value:
                    if isinstance(v, str):
                        arg_strings.append(v)
                    else:
                        logger.warning(
                            "unsupported argument value type %r "
                            "in %s for option string %s",
                            v,
                            value,
                            option_string,
                        )
            else:
                logger.warning(
                    "unsupported argument type %r for option " "string %s",
                    value,
                    option_string,
                )

            return arg_strings

        # Iterate over positional arguments
        for action in self._positional:
            if action.dest in args:
                arg_strings = append(arg_strings, args[action.dest], action)

        # Iterate over optional arguments
        for dest, action in self._optional.items():
            if dest in args:
                arg_strings = append(arg_strings, args[dest], action)

        return self._parser.parse_args(arg_strings, namespace)

    def dequeue_callbacks(self, *args, **kwargs):
        return self._parser.dequeue_callbacks(*args, **kwargs)

    def _error(self, message):
        raise MoulinetteValidationError(message, raw_msg=True)


<<<<<<< HEAD
class _ActionsMapPlugin(object):
=======
class Session:

    secret = random_ascii()
    cookie_name = None  # This is later set to the actionsmap name

    @staticmethod
    def set_infos(infos):

        assert isinstance(infos, dict)

        response.set_cookie(
            f"session.{Session.cookie_name}",
            infos,
            secure=True,
            secret=Session.secret,
            httponly=True,
            # samesite="strict", # Bottle 0.12 doesn't support samesite, to be added in next versions
        )

    @staticmethod
    def get_infos(raise_if_no_session_exists=True):

        try:
            infos = request.get_cookie(
                f"session.{Session.cookie_name}", secret=Session.secret, default={}
            )
        except Exception:
            if not raise_if_no_session_exists:
                return {"id": random_ascii()}
            raise MoulinetteAuthenticationError("unable_authenticate")

        if "id" not in infos:
            infos["id"] = random_ascii()

        return infos

    @staticmethod
    def delete_infos():

        response.set_cookie(f"session.{Session.cookie_name}", "", max_age=-1)
        response.delete_cookie(f"session.{Session.cookie_name}")


class _ActionsMapPlugin:
>>>>>>> 35351696

    """Actions map Bottle Plugin

    Process relevant action for the request using the actions map and
    manage authentication.

    Keyword arguments:
        - actionsmap -- An ActionsMap instance

    """

    name = "actionsmap"
    api = 2

    def __init__(self, actionsmap, log_queues={}):

        self.actionsmap = actionsmap
        self.log_queues = log_queues

    def setup(self, app):
        """Setup plugin on the application

        Add routes according to the actions map to the application.

        Keyword arguments:
            - app -- The application instance

        """

        # Append authentication routes
        app.route(
            "/login",
            name="login",
            method="POST",
            callback=self.login,
            skip=["actionsmap"],
        )
        app.route(
            "/logout",
            name="logout",
            method="GET",
            callback=self.logout,
            skip=["actionsmap"],
        )

        # Append messages route
        app.route(
            "/messages",
            name="messages",
            callback=self.messages,
            skip=["actionsmap"],
        )

        # Append routes from the actions map
        for (m, p) in self.actionsmap.parser.routes:
            app.route(p, method=m, callback=self.process)

    def apply(self, callback, context):
        """Apply plugin to the route callback

        Install a wrapper which replace callback and process the
        relevant action for the route.

        Keyword arguments:
            callback -- The route callback
            context -- An instance of Route

        """

        def _format(value):
            if isinstance(value, list) and len(value) == 1:
                return value[0]
            return value

        def wrapper(*args, **kwargs):
            params = kwargs
            # Format boolean params
            for a in args:
                params[a] = True

            # Append other request params
            req_params = list(request.params.dict.items())
            # TODO test special chars in filename
            req_params += list(request.files.dict.items())
            for k, v in req_params:
                v = _format(v)
                if k not in params.keys():
                    params[k] = v
                else:
                    curr_v = params[k]
                    # Append param value to the list
                    if not isinstance(curr_v, list):
                        curr_v = [curr_v]
                    if isinstance(v, list):
                        for i in v:
                            curr_v.append(i)
                    else:
                        curr_v.append(v)
                    params[k] = curr_v

            # Process the action
            return callback((request.method, context.rule), params)

        return wrapper

    # Routes callbacks

    def login(self):
        """Log in to an authenticator

        Attempt to authenticate to the default authenticator and
        register it with the current session - a new one will be created
        if needed.

        """

        if "credentials" not in request.params:
            raise HTTPResponse("Missing credentials parameter", 400)
        credentials = request.params["credentials"]

        profile = request.params.get("profile", self.actionsmap.default_authentication)
        authenticator = self.actionsmap.get_authenticator(profile)

        try:
            auth_infos = authenticator.authenticate_credentials(credentials)
        except MoulinetteError as e:
            try:
                self.logout()
            except Exception:
                pass
            raise HTTPResponse(e.strerror, 401)
        else:
            authenticator.set_session_cookie(auth_infos)
            return m18n.g("logged_in")

    # This is called before each time a route is going to be processed
    def authenticate(self, authenticator):

        try:
            session_infos = authenticator.get_session_cookie()
        except Exception:
            msg = m18n.g("authentication_required")
            raise HTTPResponse(msg, 401)

        return session_infos

    def logout(self):

        profile = request.params.get("profile", self.actionsmap.default_authentication)
        authenticator = self.actionsmap.get_authenticator(profile)

        try:
            authenticator.get_session_cookie()
        except KeyError:
            raise HTTPResponse(m18n.g("not_logged_in"), 401)
        else:
            # Delete cookie and clean the session
            authenticator.delete_session_cookie()
            return m18n.g("logged_out")

    def messages(self):
        """Listen to the messages WebSocket stream

        Retrieve the WebSocket stream and send to it each messages displayed by
        the display method. They are JSON encoded as a dict { style: message }.
        """

        profile = request.params.get("profile", self.actionsmap.default_authentication)
        authenticator = self.actionsmap.get_authenticator(profile)

        s_id = authenticator.get_session_cookie()["id"]
        try:
            queue = self.log_queues[s_id]
        except KeyError:
            # Create a new queue for the session
            queue = Queue()
            self.log_queues[s_id] = queue

        wsock = request.environ.get("wsgi.websocket")
        if not wsock:
            raise HTTPResponse(m18n.g("websocket_request_expected"), 500)

        while True:
            item = queue.get()
            try:
                # Retrieve the message
                style, message = item
            except TypeError:
                if item == StopIteration:
                    # Delete the current queue and break
                    del self.log_queues[s_id]
                    break
                logger.exception("invalid item in the messages queue: %r", item)
            else:
                try:
                    # Send the message
                    wsock.send(json_encode({style: message}))
                except WebSocketError:
                    break
            sleep(0)

    def process(self, _route, arguments={}):
        """Process the relevant action for the route

        Call the actions map in order to process the relevant action for
        the route with the given arguments and process the returned
        value.

        Keyword arguments:
            - _route -- The action route as a 2-tuple (method, path)
            - arguments -- A dict of arguments for the route

        """

        try:
            ret = self.actionsmap.process(arguments, timeout=30, route=_route)
        except MoulinetteError as e:
            raise moulinette_error_to_http_response(e)
        except Exception as e:
            if isinstance(e, HTTPResponse):
                raise e
            import traceback

            tb = traceback.format_exc()
            logs = {"route": _route, "arguments": arguments, "traceback": tb}
            return HTTPResponse(json_encode(logs), 500)
        else:
            return format_for_response(ret)
        finally:

            # Clean upload directory
            # FIXME do that in a better way
            global UPLOAD_DIR
            if UPLOAD_DIR is not None:
                rmtree(UPLOAD_DIR, True)
                UPLOAD_DIR = None

            # Close opened WebSocket by putting StopIteration in the queue
            profile = request.params.get("profile", self.actionsmap.default_authentication)
            authenticator = self.actionsmap.get_authenticator(profile)
            try:
                s_id = authenticator.get_session_cookie()["id"]
                queue = self.log_queues[s_id]
            except MoulinetteAuthenticationError:
                pass
            except KeyError:
                pass
            else:
                queue.put(StopIteration)

    def display(self, message, style="info"):

        profile = request.params.get("profile", self.actionsmap.default_authentication)
        authenticator = self.actionsmap.get_authenticator(profile)
        s_id = authenticator.get_session_cookie(raise_if_no_session_exists=False)["id"]

        try:
            queue = self.log_queues[s_id]
        except KeyError:
            return

        # Put the message as a 2-tuple in the queue
        queue.put_nowait((style, message))

        # Put the current greenlet to sleep for 0 second in order to
        # populate the new message in the queue
        sleep(0)

    def prompt(self, *args, **kwargs):
        raise NotImplementedError("Prompt is not implemented for this interface")


# HTTP Responses -------------------------------------------------------


def moulinette_error_to_http_response(error):

    content = error.content()
    if isinstance(content, dict):
        return HTTPResponse(
            json_encode(content),
            error.http_code,
            headers={"Content-type": "application/json"},
        )
    else:
        return HTTPResponse(content, error.http_code)


def format_for_response(content):
    """Format the resulted content of a request for the HTTP response."""
    if request.method == "POST":
        response.status = 201  # Created
    elif request.method == "GET":
        response.status = 200  # Ok
    else:
        # Return empty string if no content
        if content is None or len(content) == 0:
            response.status = 204  # No Content
            return ""
        response.status = 200

    if isinstance(content, HTTPResponse):
        return content

    # Return JSON-style response
    response.content_type = "application/json"
    return json_encode(content, cls=JSONExtendedEncoder)


# API Classes Implementation -------------------------------------------


class ActionsMapParser(BaseActionsMapParser):

    """Actions map's Parser for the API

    Provide actions map parsing methods for a CLI usage. The parser for
    the arguments is represented by a ExtendedArgumentParser object.

    """

    def __init__(self, parent=None, **kwargs):
        super(ActionsMapParser, self).__init__(parent)

        self._parsers = {}  # dict({(method, path): _HTTPArgumentParser})
        self._route_re = re.compile(r"(GET|POST|PUT|DELETE) (/\S+)")

    @property
    def routes(self):
        """Get current routes"""
        return self._parsers.keys()

    # Implement virtual properties

    interface = "api"

    # Implement virtual methods

    @staticmethod
    def format_arg_names(name, full):
        if name[0] != "-":
            return [name]
        if full:
            return [full.replace("--", "@", 1)]
        if name.startswith("--"):
            return [name.replace("--", "@", 1)]
        return [name.replace("-", "@", 1)]

    def add_category_parser(self, name, **kwargs):
        return self

    def add_subcategory_parser(self, name, **kwargs):
        return self

    def add_action_parser(self, name, tid, api=None, **kwargs):
        """Add a parser for an action

        Keyword arguments:
            - api -- The action route (e.g. 'GET /' )

        Returns:
            A new _HTTPArgumentParser object for the route

        """
        keys = []
        try:
            # Extract action route
            keys.append(self._extract_route(api))
        except TypeError:
            if isinstance(api, list):
                # Iterate over action routes
                for r in api:
                    try:
                        keys.append(self._extract_route(r))
                    except ValueError as e:
                        logger.warning(
                            "cannot add api route '%s' for " "action %s: %s", r, tid, e
                        )
                        continue
                if len(keys) == 0:
                    raise ValueError("no valid api route found")
            else:
                return None

        # Create and append parser
        parser = _HTTPArgumentParser()
        for k in keys:
            self._parsers[k] = (tid, parser)

        # Return the created parser
        return parser

    def auth_method(self, _, route):

        try:
            # Retrieve the tid for the route
            _, parser = self._parsers[route]
        except KeyError as e:
            error_message = "no argument parser found for route '{}': {}".format(
                route, e
            )
            logger.error(error_message)
            raise MoulinetteValidationError(error_message, raw_msg=True)

        return parser.authentication

    def parse_args(self, args, **kwargs):
        """Parse arguments

        Keyword arguments:
            - route -- The action route as a 2-tuple (method, path)

        """
        route = kwargs["route"]
        try:
            # Retrieve the parser for the route
            _, parser = self._parsers[route]
        except KeyError as e:
            error_message = "no argument parser found for route '{}': {}".format(
                route, e
            )
            logger.error(error_message)
            raise MoulinetteValidationError(error_message, raw_msg=True)
        ret = argparse.Namespace()

        # TODO: Catch errors?
        ret = parser.parse_args(args, ret)
        parser.dequeue_callbacks(ret)
        return ret

    # Private methods

    def _extract_route(self, string):
        """Extract action route from a string

        Extract, validate and return an action route as a 2-tuple (method, path)
        from a string.

        Keyword arguments:
            - string -- An action route string (e.g. 'GET /')

        """
        m = self._route_re.match(string)
        if not m:
            raise ValueError("invalid route string '%s'" % string)

        key = (m.group(1), m.group(2))
        if key in self.routes:
            raise ValueError("route '%s' already defined" % string)

        return key


class Interface:

    """Application Programming Interface for the moulinette

    Initialize a HTTP server which serves the API connected to a given
    actions map.

    Keyword arguments:
        - routes -- A dict of additional routes to add in the form of
            {(method, path): callback}
        - log_queues -- A LogQueues object or None to retrieve it from
            registered logging handlers

    """

    type = "api"

    def __init__(self, routes={}, actionsmap=None):

        actionsmap = ActionsMap(actionsmap, ActionsMapParser())

        # Attempt to retrieve log queues from an APIQueueHandler
        handler = log.getHandlersByClass(APIQueueHandler, limit=1)
        if handler:
            log_queues = handler.queues
            handler.actionsmap = actionsmap

        # TODO: Return OK to 'OPTIONS' xhr requests (l173)
        app = Bottle(autojson=True)

        # Wrapper which sets proper header
        def apiheader(callback):
            def wrapper(*args, **kwargs):
                response.set_header("Access-Control-Allow-Origin", "*")
                return callback(*args, **kwargs)

            return wrapper

        # Attempt to retrieve and set locale
        def api18n(callback):
            def wrapper(*args, **kwargs):
                try:
                    locale = request.params.pop("locale")
                except KeyError:
                    locale = m18n.default_locale
                m18n.set_locale(locale)
                return callback(*args, **kwargs)

            return wrapper

        # Install plugins
        app.install(filter_csrf)
        app.install(apiheader)
        app.install(api18n)
        actionsmapplugin = _ActionsMapPlugin(actionsmap, log_queues)
        app.install(actionsmapplugin)

        self.authenticate = actionsmapplugin.authenticate
        self.display = actionsmapplugin.display
        self.prompt = actionsmapplugin.prompt

        # Append additional routes
        # TODO: Add optional authentication to those routes?
        for (m, p), c in routes.items():
            app.route(p, method=m, callback=c, skip=["actionsmap"])

        self._app = app

        Moulinette._interface = self

    def run(self, host="localhost", port=80):
        """Run the moulinette

        Start a server instance on the given port to serve moulinette
        actions.

        Keyword arguments:
            - host -- Server address to bind to
            - port -- Server port to bind to

        """

        logger.debug(
            "starting the server instance in %s:%d",
            host,
            port,
        )

        try:
            from gevent.pywsgi import WSGIServer
            from geventwebsocket.handler import WebSocketHandler

            server = WSGIServer((host, port), self._app, handler_class=WebSocketHandler)
            server.serve_forever()
        except IOError as e:
            error_message = "unable to start the server instance on %s:%d: %s" % (
                host,
                port,
                e,
            )
            logger.exception(error_message)
            if e.args[0] == errno.EADDRINUSE:
                raise MoulinetteError("server_already_running")
            raise MoulinetteError(error_message)<|MERGE_RESOLUTION|>--- conflicted
+++ resolved
@@ -242,55 +242,7 @@
         raise MoulinetteValidationError(message, raw_msg=True)
 
 
-<<<<<<< HEAD
-class _ActionsMapPlugin(object):
-=======
-class Session:
-
-    secret = random_ascii()
-    cookie_name = None  # This is later set to the actionsmap name
-
-    @staticmethod
-    def set_infos(infos):
-
-        assert isinstance(infos, dict)
-
-        response.set_cookie(
-            f"session.{Session.cookie_name}",
-            infos,
-            secure=True,
-            secret=Session.secret,
-            httponly=True,
-            # samesite="strict", # Bottle 0.12 doesn't support samesite, to be added in next versions
-        )
-
-    @staticmethod
-    def get_infos(raise_if_no_session_exists=True):
-
-        try:
-            infos = request.get_cookie(
-                f"session.{Session.cookie_name}", secret=Session.secret, default={}
-            )
-        except Exception:
-            if not raise_if_no_session_exists:
-                return {"id": random_ascii()}
-            raise MoulinetteAuthenticationError("unable_authenticate")
-
-        if "id" not in infos:
-            infos["id"] = random_ascii()
-
-        return infos
-
-    @staticmethod
-    def delete_infos():
-
-        response.set_cookie(f"session.{Session.cookie_name}", "", max_age=-1)
-        response.delete_cookie(f"session.{Session.cookie_name}")
-
-
 class _ActionsMapPlugin:
->>>>>>> 35351696
-
     """Actions map Bottle Plugin
 
     Process relevant action for the request using the actions map and
