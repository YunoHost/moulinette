--- conflicted
+++ resolved
@@ -16,11 +16,7 @@
 from bottle import request, response, Bottle, HTTPResponse, FileUpload
 from bottle import abort
 
-<<<<<<< HEAD
-from moulinette import msignals, m18n, env, console
-=======
-from moulinette import m18n, Moulinette
->>>>>>> 7e2da7a8
+from moulinette import m18n, env, console, Moulinette
 from moulinette.actionsmap import ActionsMap
 from moulinette.core import (
     MoulinetteError,
@@ -361,52 +357,20 @@
         if needed.
 
         """
-<<<<<<< HEAD
-        # Retrieve session values
-        try:
-            s_id = request.get_cookie("session.id") or random_ascii()
-        except Exception:
-            # Super rare case where there are super weird cookie / cache issue
-            # Previous line throws a CookieError that creates a 500 error ...
-            # So let's catch it and just use a fresh ID then...
-            s_id = random_ascii()
-
-        try:
-            s_secret = self.secrets[s_id]
-        except KeyError:
-            s_tokens = {}
-        else:
-            try:
-                s_tokens = request.get_cookie("session.tokens", secret=s_secret) or {}
-            except Exception:
-                # Same as for session.id a few lines before
-                s_tokens = {}
-        s_new_token = random_ascii()
-=======
-
         if "credentials" not in request.params:
             raise HTTPResponse("Missing credentials parameter", 400)
         credentials = request.params["credentials"]
 
         profile = request.params.get("profile", self.actionsmap.default_authentication)
         authenticator = self.actionsmap.get_authenticator(profile)
->>>>>>> 7e2da7a8
 
         try:
             auth_infos = authenticator.authenticate_credentials(credentials)
         except MoulinetteError as e:
-<<<<<<< HEAD
-            if len(s_tokens) > 0:
-                try:
-                    self.logout(profile)
-                except Exception:
-                    pass
-=======
             try:
                 self.logout()
             except Exception:
                 pass
->>>>>>> 7e2da7a8
             raise HTTPResponse(e.strerror, 401)
         else:
             authenticator.set_session_cookie(auth_infos)
