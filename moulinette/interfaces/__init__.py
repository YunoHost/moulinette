--- conflicted
+++ resolved
@@ -9,11 +9,7 @@
 from json.encoder import JSONEncoder
 from typing import Optional
 
-<<<<<<< HEAD
-from moulinette import msettings, m18n, console
-=======
-from moulinette import m18n
->>>>>>> 7e2da7a8
+from moulinette import m18n, console
 from moulinette.core import MoulinetteError
 
 logger = logging.getLogger("moulinette.interface")
@@ -212,15 +208,8 @@
             mod = __import__(mod_name, globals=globals(), level=0, fromlist=[func_name])
             func = getattr(mod, func_name)
         except (AttributeError, ImportError):
-<<<<<<< HEAD
             console.print_exception()
-            raise ValueError("unable to import method {0}".format(self.callback_method))
-=======
-            import traceback
-
-            traceback.print_exc()
-            raise ValueError("unable to import method {}".format(self.callback_method))
->>>>>>> 7e2da7a8
+            raise ValueError(f"unable to import method {self.callback_method}")
         self._callback = func
 
     def __call__(self, parser, namespace, values, option_string=None):
@@ -340,11 +329,7 @@
             c.execute(namespace, v)
         try:
             delattr(namespace, CALLBACKS_PROP)
-<<<<<<< HEAD
-        except Exception:
-=======
         except AttributeError:
->>>>>>> 7e2da7a8
             pass
 
     def _get_callbacks_queue(self, namespace, create=True):
