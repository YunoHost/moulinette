# -*- coding: utf-8 -*-

import os
import sys
import locale
import logging
import argparse
import tempfile
from collections import OrderedDict
from datetime import date, datetime
from subprocess import call

<<<<<<< HEAD
import argcomplete

from moulinette import msignals, m18n, Table
=======
from moulinette import m18n, Moulinette
>>>>>>> 7e2da7a8
from moulinette.actionsmap import ActionsMap
from moulinette.core import MoulinetteError, MoulinetteValidationError
from moulinette.interfaces import (
    BaseActionsMapParser,
    ExtendedArgumentParser,
    JSONExtendedEncoder,
)
from moulinette.utils import log

# Monkeypatch _get_action_name function because there is an annoying bug
# Explained here: https://bugs.python.org/issue29298
# Fixed by: https://github.com/python/cpython/pull/3680
# To reproduce the bug, just launch a command line without action
# For example:
#       yunohost firewall
# It should display:
#       usage: yunohost firewall {list,reload,allow,disallow,upnp,stop} ... [-h]
#       yunohost firewall: error: the following arguments are required: {list,reload,allow,disallow,upnp,stop}
# But it display instead:
#       Error: unable to parse arguments 'firewall' because: sequence item 0: expected str instance, NoneType found


def monkey_get_action_name(argument):
    if argument is None:
        return None
    elif argument.option_strings:
        return "/".join(argument.option_strings)
    elif argument.metavar not in (None, argparse.SUPPRESS):
        return argument.metavar
    elif argument.dest not in (None, argparse.SUPPRESS):
        return argument.dest
    elif argument.choices:
        return "{" + ",".join(argument.choices) + "}"
    else:
        return None


argparse._get_action_name = monkey_get_action_name

logger = log.getLogger("moulinette.cli")


# CLI helpers ----------------------------------------------------------

CLI_COLOR_TEMPLATE = "\033[{:d}m\033[1m"
END_CLI_COLOR = "\033[m"

colors_codes = {
    "red": CLI_COLOR_TEMPLATE.format(31),
    "green": CLI_COLOR_TEMPLATE.format(32),
    "yellow": CLI_COLOR_TEMPLATE.format(33),
    "blue": CLI_COLOR_TEMPLATE.format(34),
    "purple": CLI_COLOR_TEMPLATE.format(35),
    "cyan": CLI_COLOR_TEMPLATE.format(36),
    "white": CLI_COLOR_TEMPLATE.format(37),
}


def colorize(astr, color):
    """Colorize a string

    Return a colorized string for printing in shell with style ;)

    Keyword arguments:
        - astr -- String to colorize
        - color -- Name of the color

    """
    if os.isatty(1):
        return "{:s}{:s}{:s}".format(colors_codes[color], astr, END_CLI_COLOR)
    else:
        return astr


def plain_print_dict(d, depth=0):
    """Print in a plain way a dictionary recursively

    Print a dictionary recursively for scripting usage to the standard output.

    Output formatting:
      >>> d = {'key': 'value', 'list': [1,2], 'dict': {'key2': 'value2'}}
      >>> plain_print_dict(d)
      #key
      value
      #list
      1
      2
      #dict
      ##key2
      value2

    Keyword arguments:
        - d -- The dictionary to print
        - depth -- The recursive depth of the dictionary

    """
    # skip first key printing
    if depth == 0 and (isinstance(d, dict) and len(d) == 1):
        _, d = d.popitem()
    if isinstance(d, (tuple, set)):
        d = list(d)
    if isinstance(d, list):
        for v in d:
            plain_print_dict(v, depth + 1)
    elif isinstance(d, dict):
        for k, v in d.items():
            print("{}{}".format("#" * (depth + 1), k))
            plain_print_dict(v, depth + 1)
    else:
        print(d)


def pretty_date(_date):
    """Display a date in the current time zone without ms and tzinfo

    Argument:
        - date -- The date or datetime to display
    """
    import pytz  # Lazy loading, this takes like 3+ sec on a RPi2 ?!

    # Deduce system timezone
    nowutc = datetime.now(tz=pytz.utc)
    nowtz = datetime.now()
    nowtz = nowtz.replace(tzinfo=pytz.utc)
    offsetHour = nowutc - nowtz
    offsetHour = int(round(offsetHour.total_seconds() / 3600))
    localtz = "Etc/GMT%+d" % offsetHour

    # Transform naive date into UTC date
    if _date.tzinfo is None:
        _date = _date.replace(tzinfo=pytz.utc)

    # Convert UTC date into system locale date
    _date = _date.astimezone(pytz.timezone(localtz))
    if isinstance(_date, datetime):
        return _date.strftime("%Y-%m-%d %H:%M:%S")
    else:
        return _date.strftime("%Y-%m-%d")


def pretty_print_dict(d, depth=0):
    """Print in a pretty way a dictionary recursively

    Print a dictionary recursively with colors to the standard output.

    Keyword arguments:
        - d -- The dictionary to print
        - depth -- The recursive depth of the dictionary

    """
    keys = d.keys()
    if not isinstance(d, OrderedDict):
        keys = sorted(keys)
    for k in keys:
        v = d[k]
        k = colorize(str(k), "purple")
        if isinstance(v, (tuple, set)):
            v = list(v)
        if isinstance(v, list) and len(v) == 1:
            v = v[0]
        if isinstance(v, dict):
            print("{:s}{}: ".format("  " * depth, k))
            pretty_print_dict(v, depth + 1)
        elif isinstance(v, list):
            print("{:s}{}: ".format("  " * depth, k))
            for key, value in enumerate(v):
                if isinstance(value, tuple):
                    pretty_print_dict({value[0]: value[1]}, depth + 1)
                elif isinstance(value, dict):
                    pretty_print_dict({key: value}, depth + 1)
                else:
                    if isinstance(v, date):
                        v = pretty_date(v)
                    print("{:s}- {}".format("  " * (depth + 1), value))
        else:
            if isinstance(v, date):
                v = pretty_date(v)
            print("{:s}{}: {}".format("  " * depth, k, v))


def get_locale():
    """Return current user eocale"""
    try:
        lang = locale.getdefaultlocale()[0]
    except Exception:
        # In some edge case the locale lib fails ...
        # c.f. https://forum.yunohost.org/t/error-when-trying-to-enter-user-information-in-admin-panel/11390/11
        lang = os.getenv("LANG")
    if not lang:
        return ""
    return lang[:2]


# CLI Classes Implementation -------------------------------------------


class TTYHandler(logging.StreamHandler):

    """TTY log handler

    A handler class which prints logging records for a tty. The record is
    neverthemess formatted depending if it is connected to a tty(-like)
    device.
    If it's the case, the level name - optionnaly colorized - is prepended
    to the message and the result is stored in the record as `message_key`
    attribute. That way, a custom formatter can be defined. The default is
    to output just the formatted message.
    Anyway, if the stream is not a tty, just the message is output.

    Note that records with a level higher or equal to WARNING are sent to
    stderr. Otherwise, they are sent to stdout.

    """

    LEVELS_COLOR = {
        log.NOTSET: "white",
        log.DEBUG: "white",
        log.INFO: "cyan",
        log.SUCCESS: "green",
        log.WARNING: "yellow",
        log.ERROR: "red",
        log.CRITICAL: "red",
    }

    def __init__(self, message_key="fmessage"):
        logging.StreamHandler.__init__(self)
        self.message_key = message_key

    def format(self, record):
        """Enhance message with level and colors if supported."""
        msg = record.getMessage()
        if self.supports_color():
            level = ""
            if self.level <= log.DEBUG:
                # add level name before message
                level = "%s " % record.levelname
            elif record.levelname in ["SUCCESS", "WARNING", "ERROR", "INFO"]:
                # add translated level name before message
                level = "%s " % m18n.g(record.levelname.lower())
            color = self.LEVELS_COLOR.get(record.levelno, "white")
            msg = "{}{}{}{}".format(colors_codes[color], level, END_CLI_COLOR, msg)
        if self.formatter:
            # use user-defined formatter
            record.__dict__[self.message_key] = msg
            return self.formatter.format(record)
        return msg

    def emit(self, record):
        # set proper stream first
        if record.levelno >= log.WARNING:
            self.stream = sys.stderr
        else:
            self.stream = sys.stdout
        logging.StreamHandler.emit(self, record)

    def supports_color(self):
        """Check whether current stream supports color."""
        if hasattr(self.stream, "isatty") and self.stream.isatty():
            return True
        return False


class ActionsMapParser(BaseActionsMapParser):

    """Actions map's Parser for the CLI

    Provide actions map parsing methods for a CLI usage. The parser for
    the arguments is represented by a ExtendedArgumentParser object.

    Keyword arguments:
        - parser -- The ExtendedArgumentParser object to use
        - subparser_kwargs -- Arguments to pass to the sub-parser group
        - top_parser -- An ArgumentParser object whose arguments should
            be take into account but not parsed

    """

    def __init__(
        self, parent=None, parser=None, subparser_kwargs=None, top_parser=None, **kwargs
    ):
        super(ActionsMapParser, self).__init__(parent)

        if subparser_kwargs is None:
            subparser_kwargs = {"title": "categories", "required": False}

        self._parser = parser or ExtendedArgumentParser()
        self._subparsers = self._parser.add_subparsers(**subparser_kwargs)
        self.global_parser = parent.global_parser if parent else None

        if top_parser:
            self.global_parser = self._parser.add_argument_group("global arguments")

            # Append each top parser action to the global group
            for action in top_parser._actions:
                action.dest = argparse.SUPPRESS
                self.global_parser._add_action(action)

    # Implement virtual properties

    interface = "cli"

    # Implement virtual methods

    @staticmethod
    def format_arg_names(name, full):
        if name.startswith("-") and full:
            return [name, full]
        return [name]

    def has_global_parser(self):
        return True

    def add_category_parser(self, name, category_help=None, **kwargs):
        """Add a parser for a category

        Keyword arguments:
            - category_help -- A brief description for the category

        Returns:
            A new ActionsMapParser object for the category

        """
        parser = self._subparsers.add_parser(
            name, description=category_help, help=category_help, **kwargs
        )
        return self.__class__(self, parser, {"title": "subcommands", "required": True})

    def add_subcategory_parser(self, name, subcategory_help=None, **kwargs):
        """Add a parser for a subcategory

        Keyword arguments:
            - subcategory_help -- A brief description for the category

        Returns:
            A new ActionsMapParser object for the category

        """
        parser = self._subparsers.add_parser(
            name,
            type_="subcategory",
            description=subcategory_help,
            help=subcategory_help,
            **kwargs,
        )
        return self.__class__(self, parser, {"title": "actions", "required": True})

    def add_action_parser(
        self,
        name,
        tid,
        action_help=None,
        deprecated=False,
        deprecated_alias=[],
        **kwargs,
    ):
        """Add a parser for an action

        Keyword arguments:
            - action_help -- A brief description for the action
            - deprecated -- Wether the action is deprecated
            - deprecated_alias -- A list of deprecated action alias names

        Returns:
            A new ExtendedArgumentParser object for the action

        """
        return self._subparsers.add_parser(
            name,
            type_="action",
            help=action_help,
            description=action_help,
            deprecated=deprecated,
            deprecated_alias=deprecated_alias,
        )

    def add_global_arguments(self, arguments):
        for argument_name, argument_options in arguments.items():
            # will adapt arguments name for cli or api context
            names = self.format_arg_names(
                str(argument_name), argument_options.pop("full", None)
            )

            self.global_parser.add_argument(*names, **argument_options)

    def auth_method(self, args):
        # FIXME? idk .. this try/except is duplicated from parse_args below
        # Just to be able to obtain the tid
        try:
            ret = self._parser.parse_args(args)
        except SystemExit:
            raise
        except Exception as e:
            error_message = "unable to parse arguments '{}' because: {}".format(
                " ".join(args),
                e,
            )
            logger.exception(error_message)
            raise MoulinetteValidationError(error_message, raw_msg=True)

        tid = getattr(ret, "_tid", None)

        # Ugh that's for yunohost --version ...
        if tid is None:
            return None

        # We go down in the subparser tree until we find the leaf
        # corresponding to the tid with a defined authentication
        # (yeah it's a mess because the datastructure is a mess..)
        _p = self._subparsers
        for word in tid[1:]:
            _p = _p.choices[word]
            if hasattr(_p, "authentication"):
                return _p.authentication
            else:
                _p = _p._actions[1]

        raise MoulinetteError(f"Authentication undefined for {tid} ?", raw_msg=True)

    def parse_args(self, args, **kwargs):
        try:
            ret = self._parser.parse_args(args)
        except SystemExit:
            raise
        except Exception as e:
            error_message = "unable to parse arguments '{}' because: {}".format(
                " ".join(args),
                e,
            )
            logger.exception(error_message)
            raise MoulinetteValidationError(error_message, raw_msg=True)
        else:
            self.prepare_action_namespace(getattr(ret, "_tid", None), ret)
            self._parser.dequeue_callbacks(ret)
            return ret


class Interface:

    """Command-line Interface for the moulinette

    Initialize an interface connected to the standard input/output
    stream and to a given actions map.

    Keyword arguments:
        - actionsmap -- The ActionsMap instance to connect to

    """

    type = "cli"

    def __init__(
        self,
        top_parser=None,
        load_only_category=None,
        actionsmap=None,
        locales_dir=None,
    ):

        # Set user locale
        m18n.set_locale(get_locale())

        self.actionsmap = ActionsMap(
            actionsmap,
            ActionsMapParser(top_parser=top_parser),
            load_only_category=load_only_category,
        )

        Moulinette._interface = self

    def run(self, args, output_as=None, timeout=None):
        """Run the moulinette

        Process the action corresponding to the given arguments 'args'
        and print the result.

        Keyword arguments:
            - args -- A list of argument strings
            - output_as -- Output result in another format. Possible values:
                - json: return a JSON encoded string
                - plain: return a script-readable output
                - none: do not output the result
            - timeout -- Number of seconds before this command will timeout because it can't acquire the lock (meaning that another command is currently running), by default there is no timeout and the command will wait until it can get the lock

        """

        if output_as and output_as not in ["json", "plain", "none"]:
            raise MoulinetteValidationError("invalid_usage")

        try:
            ret = self.actionsmap.process(args, timeout=timeout)
        except (KeyboardInterrupt, EOFError):
            raise MoulinetteError("operation_interrupted")

        if ret is None or output_as == "none":
            return

        # Format and print result
        if output_as:
            if output_as == "json":
                import json

                print(json.dumps(ret, cls=JSONExtendedEncoder))
            else:
                plain_print_dict(ret)
        elif isinstance(ret, dict):
            pretty_print_dict(ret)
        elif isinstance(ret, Table):
            ret.print()
        else:
            print(ret)

    def authenticate(self, authenticator):
        # Hmpf we have no-use case in yunohost anymore where we need to auth
        # because everything is run as root ...
        # I guess we could imagine some yunohost-independant use-case where
        # moulinette is used to create a CLI for non-root user that needs to
        # auth somehow but hmpf -.-
        msg = m18n.g("password")
        credentials = self.prompt(msg, True, False, color="yellow")
        return authenticator.authenticate_credentials(credentials=credentials)

    def prompt(
        self,
        message,
        is_password=False,
        confirm=False,
        color="blue",
        prefill="",
        is_multiline=False,
        autocomplete=[],
        help=None,
    ):
        """Prompt for a value

        Keyword arguments:
            - color -- The color to use for prompting message
        """

        if not os.isatty(1):
            raise MoulinetteError(
                "Not a tty, can't do interactive prompts", raw_msg=True
            )

        def _prompt(message):

            if not is_multiline:

                import prompt_toolkit
                from prompt_toolkit.completion import WordCompleter
                from prompt_toolkit.styles import Style

                autocomplete_ = WordCompleter(autocomplete)
                style = Style.from_dict(
                    {
                        "": "",
                        "message": f"#ansi{color} bold",
                    }
                )

                if help:

                    def bottom_toolbar():
                        return [("class:", help)]

                else:
                    bottom_toolbar = None

                colored_message = [
                    ("class:message", message),
                    ("class:", ": "),
                ]

                return prompt_toolkit.prompt(
                    colored_message,
                    bottom_toolbar=bottom_toolbar,
                    style=style,
                    default=prefill,
                    completer=autocomplete_,
                    complete_while_typing=True,
                    is_password=is_password,
                )

            else:
                while True:
                    value = input(
                        colorize(m18n.g("edit_text_question", message), color)
                    )
                    value = value.lower().strip()
                    if value in ["", "n", "no"]:
                        return prefill
                    elif value in ["y", "yes"]:
                        break

                initial_message = prefill.encode("utf-8")

                with tempfile.NamedTemporaryFile(suffix=".tmp") as tf:
                    tf.write(initial_message)
                    tf.flush()
                    call(["editor", tf.name])
                    tf.seek(0)
                    edited_message = tf.read()
                return edited_message.decode("utf-8")

        value = _prompt(message)

        if confirm:
            m = message[0].lower() + message[1:]
            if _prompt(m18n.g("confirm", prompt=m)) != value:
                raise MoulinetteValidationError("values_mismatch")

        return value

    def display(self, message, style="info"):  # i18n: info
        """Display a message"""
        if style == "success":
            print("{} {}".format(colorize(m18n.g("success"), "green"), message))
        elif style == "warning":
            print("{} {}".format(colorize(m18n.g("warning"), "yellow"), message))
        elif style == "error":
            print("{} {}".format(colorize(m18n.g("error"), "red"), message))
        else:
            print(message)<|MERGE_RESOLUTION|>--- conflicted
+++ resolved
@@ -10,13 +10,7 @@
 from datetime import date, datetime
 from subprocess import call
 
-<<<<<<< HEAD
-import argcomplete
-
 from moulinette import msignals, m18n, Table
-=======
-from moulinette import m18n, Moulinette
->>>>>>> 7e2da7a8
 from moulinette.actionsmap import ActionsMap
 from moulinette.core import MoulinetteError, MoulinetteValidationError
 from moulinette.interfaces import (
