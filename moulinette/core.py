# -*- coding: utf-8 -*-

import os
import time
import json
import logging

import moulinette
from moulinette.globals import init_moulinette_env

logger = logging.getLogger("moulinette.core")


def during_unittests_run():
    return "TESTS_RUN" in os.environ


# Internationalization -------------------------------------------------


class Translator(object):

    """Internationalization class

    Provide an internationalization mechanism based on JSON files to
    translate a key in the proper locale.

    Keyword arguments:
        - locale_dir -- The directory where locale files are located
        - default_locale -- The default locale to use

    """

    def __init__(self, locale_dir, default_locale="en"):
        self.locale_dir = locale_dir
        self.locale = default_locale
        self._translations = {}

        # Attempt to load default translations
        if not self._load_translations(default_locale):
            logger.error(
                "unable to load locale '%s' from '%s'. Does the file '%s/%s.json' exists?",
                default_locale,
                locale_dir,
                locale_dir,
                default_locale,
            )
        self.default_locale = default_locale

    def get_locales(self):
        """Return a list of the avalaible locales"""
        locales = []

        for f in os.listdir(self.locale_dir):
            if f.endswith(".json"):
                # TODO: Validate locale
                locales.append(f[:-5])
        return locales

    def set_locale(self, locale):
        """Set the locale to use

        Set the locale to use at first. If the locale is not available,
        the default locale is used.

        Keyword arguments:
            - locale -- The locale to use

        Returns:
            True if the locale has been set, otherwise False

        """
        if locale not in self._translations:
            if not self._load_translations(locale):
                logger.debug(
                    "unable to load locale '%s' from '%s'",
                    self.default_locale,
                    self.locale_dir,
                )

                # Revert to default locale
                self.locale = self.default_locale
                return False

        # Set current locale
        self.locale = locale
        return True

    def key_exists(self, key):
        return key in self._translations[self.default_locale]

    def translate(self, key, *args, **kwargs):
        """Retrieve proper translation for a key

        Attempt to retrieve translation for a key using the current locale
        or the default locale if 'key' is not found.

        Keyword arguments:
            - key -- The key to translate

        """
        failed_to_format = False
        if key in self._translations.get(self.locale, {}):
            try:
                return self._translations[self.locale][key].format(*args, **kwargs)
            except Exception as e:
                unformatted_string = self._translations[self.locale][key]
                error_message = (
                    "Failed to format translated string '%s': '%s' with arguments '%s' and '%s, raising error: %s(%s) (don't panic this is just a warning)"
                    % (key, unformatted_string, args, kwargs, e.__class__.__name__, e)
                )

                if not during_unittests_run():
                    logger.warning(error_message)
                else:
                    raise Exception(error_message)

                failed_to_format = True

        if failed_to_format or (
            self.default_locale != self.locale
            and key in self._translations.get(self.default_locale, {})
        ):

            try:
                return self._translations[self.default_locale][key].format(
                    *args, **kwargs
                )
            except Exception as e:
                unformatted_string = self._translations[self.default_locale][key]
                error_message = (
                    "Failed to format translatable string '%s': '%s' with arguments '%s' and '%s', raising  error: %s(%s) (don't panic this is just a warning)"
                    % (key, unformatted_string, args, kwargs, e.__class__.__name__, e)
                )
                if not during_unittests_run():
                    logger.warning(error_message)
                else:
                    raise Exception(error_message)

                return self._translations[self.default_locale][key]

        error_message = (
            "unable to retrieve string to translate with key '%s' for default locale 'locales/%s.json' file (don't panic this is just a warning)"
            % (key, self.default_locale)
        )

        if not during_unittests_run():
            logger.warning(error_message)
        else:
            raise Exception(error_message)

        return key

    def _load_translations(self, locale, overwrite=False):
        """Load translations for a locale

        Attempt to load translations for a given locale. If 'overwrite' is
        True, translations will be loaded again.

        Keyword arguments:
            - locale -- The locale to load
            - overwrite -- True to overwrite existing translations

        Returns:
            True if the translations have been loaded, otherwise False

        """
        if not overwrite and locale in self._translations:
            return True

        try:
            with open(f"{self.locale_dir}/{locale}.json", "r", encoding="utf-8") as f:
                j = json.load(f)
        except IOError:
            return False
        else:
            self._translations[locale] = j
        return True


class Moulinette18n(object):

    """Internationalization service for the moulinette

    Manage internationalization and access to the proper keys translation
    used in the moulinette and libraries.

    Keyword arguments:
        - package -- The current Package instance
        - default_locale -- The default locale to use

    """

    def __init__(self, default_locale="en"):
        self.default_locale = default_locale
        self.locale = default_locale

        moulinette_env = init_moulinette_env()
        self.locales_dir = moulinette_env["LOCALES_DIR"]

        # Init global translator
        self._global = Translator(self.locales_dir, default_locale)

        # Define namespace related variables
        self._namespaces = {}
        self._current_namespace = None

    def load_namespace(self, namespace):
        """Load the namespace to use

        Load and set translations of a given namespace. Those translations
        are accessible with Moulinette18n.n().

        Keyword arguments:
            - namespace -- The namespace to load

        """
        if namespace not in self._namespaces:
            # Create new Translator object
            lib_dir = init_moulinette_env()["LIB_DIR"]
            translator = Translator(
                "%s/%s/locales" % (lib_dir, namespace), self.default_locale
            )
            translator.set_locale(self.locale)
            self._namespaces[namespace] = translator

        # Set current namespace
        self._current_namespace = namespace

    def set_locale(self, locale):
        """Set the locale to use"""
        self.locale = locale

        self._global.set_locale(locale)
        for n in self._namespaces.values():
            n.set_locale(locale)

    def g(self, key, *args, **kwargs):
        """Retrieve proper translation for a moulinette key

        Attempt to retrieve value for a key from moulinette translations
        using the current locale or the default locale if 'key' is not found.

        Keyword arguments:
            - key -- The key to translate

        """
        return self._global.translate(key, *args, **kwargs)

    def n(self, key, *args, **kwargs):
        """Retrieve proper translation for a moulinette key

        Attempt to retrieve value for a key from current loaded namespace
        translations using the current locale or the default one if 'key' is
        not found.

        Keyword arguments:
            - key -- The key to translate

        """
        return self._namespaces[self._current_namespace].translate(key, *args, **kwargs)

    def key_exists(self, key):
        """Check if a key exists in the translation files

        Keyword arguments:
            - key -- The key to translate

        """
        return self._namespaces[self._current_namespace].key_exists(key)


class MoulinetteSignals(object):

    """Signals connector for the moulinette

    Allow to easily connect signals from the moulinette to handlers. A
    signal is emitted by calling the relevant method which call the
    handler.
    For the moment, a return value can be requested by a signal to its
    connected handler - make them not real-signals.

    Keyword arguments:
        - kwargs -- A dict of {signal: handler} to connect

    """

    def __init__(self, **kwargs):
        # Initialize handlers
        for s in self.signals:
            self.clear_handler(s)

        # Iterate over signals to connect
        for s, h in kwargs.items():
            self.set_handler(s, h)

    def set_handler(self, signal, handler):
        """Set the handler for a signal"""
        if signal not in self.signals:
            logger.error("unknown signal '%s'", signal)
            return
        setattr(self, "_%s" % signal, handler)

    def clear_handler(self, signal):
        """Clear the handler of a signal"""
        if signal not in self.signals:
            logger.error("unknown signal '%s'", signal)
            return
        setattr(self, "_%s" % signal, self._notimplemented)

    # Signals definitions

    """The list of available signals"""
    signals = {"authenticate", "prompt", "display"}

    def authenticate(self, authenticator):
        if hasattr(authenticator, "is_authenticated"):
            return authenticator.is_authenticated
        # self._authenticate corresponds to the stuff defined with
        # msignals.set_handler("authenticate", ...) per interface...
        return self._authenticate(authenticator)

    def prompt(self, message, is_password=False, confirm=False, color="blue"):
        """Prompt for a value

        Prompt the interface for a parameter value which is a password
        if 'is_password' and must be confirmed if 'confirm'.
        Is is called when a parameter value is needed and when the
        current interface should allow user interaction (e.g. to parse
        extra parameter 'ask' in the cli).

        Keyword arguments:
            - message -- The message to display
            - is_password -- True if the parameter is a password
            - confirm -- True if the value must be confirmed
            - color -- Color to use for the prompt ...

        Returns:
            The collected value

        """
        return self._prompt(message, is_password, confirm, color=color)

    def display(self, message, style="info"):
        """Display a message

        Display a message with a given style to the user.
        It is called when a message should be printed to the user if the
        current interface allows user interaction (e.g. print a success
        message to the user).

        Keyword arguments:
            - message -- The message to display
            - style -- The type of the message. Possible values are:
                info, success, warning

        """
        try:
            self._display(message, style)
        except NotImplementedError:
            pass

    @staticmethod
    def _notimplemented(*args, **kwargs):
        raise NotImplementedError("this signal is not handled")


# Moulinette core classes ----------------------------------------------


class MoulinetteError(Exception):

    http_code = 500

    """Moulinette base exception"""

    def __init__(self, key, raw_msg=False, *args, **kwargs):
        if raw_msg:
            msg = key
        else:
            msg = moulinette.m18n.g(key, *args, **kwargs)
        super(MoulinetteError, self).__init__(msg)
        self.strerror = msg

    def content(self):
        return self.strerror


<<<<<<< HEAD
=======
class MoulinetteValidationError(MoulinetteError):

    http_code = 400


class MoulinetteAuthenticationError(MoulinetteError):

    http_code = 401


class MoulinetteLdapIsDownError(MoulinetteError):
    """Used when ldap is down"""


>>>>>>> 47673ea7
class MoulinetteLock(object):

    """Locker for a moulinette instance

    It provides a lock mechanism for a given moulinette instance. It can
    be used in a with statement as it has a context-manager support.

    Keyword arguments:
        - namespace -- The namespace to lock
        - timeout -- The time period before failing if the lock cannot
            be acquired
        - interval -- The time period before trying again to acquire the
            lock

    """

    base_lockfile = "/var/run/moulinette_%s.lock"

    def __init__(self, namespace, timeout=None, interval=0.5):
        self.namespace = namespace
        self.timeout = timeout
        self.interval = interval

        self._lockfile = self.base_lockfile % namespace
        self._stale_checked = False
        self._locked = False

    def acquire(self):
        """Attempt to acquire the lock for the moulinette instance

        It will try to write to the lock file only if it doesn't exist.
        Otherwise, it will wait and try again until the timeout expires
        or the lock file doesn't exist.

        """
        start_time = time.time()

        # for UX reason, we are going to warn the user that we are waiting for
        # another yunohost command to end, otherwise the user is very confused
        # and don't understand that and think yunohost is broken
        # we are going to warn the user after 15 seconds of waiting time then
        # after 15*4 seconds, then 15*4*4 seconds...
        warning_treshold = 15

        logger.debug("acquiring lock...")

        while True:

            lock_pids = self._lock_PIDs()

            if self._is_son_of(lock_pids):
                return

            if lock_pids == []:
                self._lock()
                break
            elif not self._stale_checked:
                self._stale_checked = True
                # Check locked process still exist and take lock if it doesnt
                # FIXME : what do in the context of multiple locks :|
                first_lock = lock_pids[0]
                if not os.path.exists(os.path.join("/proc", str(first_lock), "exe")):
                    logger.debug("stale lock file found")
                    self._lock()
                    break

            if self.timeout is not None and (time.time() - start_time) > self.timeout:
                raise MoulinetteError("instance_already_running")

            # warn the user if it's been too much time since they are waiting
            if (time.time() - start_time) > warning_treshold:
                if warning_treshold == 15:
                    logger.warning(
                        moulinette.m18n.g("warn_the_user_about_waiting_lock")
                    )
                else:
                    logger.warning(
                        moulinette.m18n.g("warn_the_user_about_waiting_lock_again")
                    )
                warning_treshold *= 4

            # Wait before checking again
            time.sleep(self.interval)

        # we have warned the user that we were waiting, for better UX also them
        # that we have stop waiting and that the command is processing now
        if warning_treshold != 15:
            logger.warning(moulinette.m18n.g("warn_the_user_that_lock_is_acquired"))
        logger.debug("lock has been acquired")
        self._locked = True

    def release(self):
        """Release the lock of the moulinette instance

        It will delete the lock file if the lock has been acquired.

        """
        if self._locked:
            if os.path.exists(self._lockfile):
                os.unlink(self._lockfile)
            else:
                logger.warning(
                    "Uhoh, somehow the lock %s did not exist ..." % self._lockfile
                )
            logger.debug("lock has been released")
            self._locked = False

    def _lock(self):
        try:
            with open(self._lockfile, "w") as f:
                f.write(str(os.getpid()))
        except IOError:
            raise MoulinetteError("root_required")

    def _lock_PIDs(self):

        if not os.path.isfile(self._lockfile):
            return []

        with open(self._lockfile) as f:
            lock_pids = f.read().strip().split("\n")

        # Make sure to convert those pids to integers
        lock_pids = [int(pid) for pid in lock_pids if pid.strip() != ""]

        return lock_pids

    def _is_son_of(self, lock_pids):
        import psutil

        if lock_pids == []:
            return False

        # Start with self
        parent = psutil.Process()

        # While there is a parent... (e.g. init has no parent)
        while parent is not None:
            # If parent PID is the lock, then yes! we are a son of the process
            # with the lock...
            if parent.pid in lock_pids:
                return True
            # Otherwise, try 'next' parent
            parent = parent.parent()

        return False

    def __enter__(self):
        if not self._locked:
            self.acquire()
        return self

    def __exit__(self, *args):
        self.release()

    def __del__(self):
        self.release()<|MERGE_RESOLUTION|>--- conflicted
+++ resolved
@@ -386,8 +386,6 @@
         return self.strerror
 
 
-<<<<<<< HEAD
-=======
 class MoulinetteValidationError(MoulinetteError):
 
     http_code = 400
@@ -398,11 +396,6 @@
     http_code = 401
 
 
-class MoulinetteLdapIsDownError(MoulinetteError):
-    """Used when ldap is down"""
-
-
->>>>>>> 47673ea7
 class MoulinetteLock(object):
 
     """Locker for a moulinette instance
