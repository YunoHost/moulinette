--- conflicted
+++ resolved
@@ -17,6 +17,31 @@
         if f.endswith('.json'):
             locale_files.append('locales/%s' % f)
 
+install_deps = [
+    'argcomplete',
+    'psutil',
+    'pytz',
+    'pyyaml',
+    'toml',
+    'python-ldap',
+    'gevent-websocket',
+    'bottle',
+]
+
+test_deps = [
+    'pytest',
+    'pytest-cov',
+    'pytest-env',
+    'pytest-mock',
+    'requests',
+    'requests-mock',
+    'webtest'
+]
+extras = {
+    'install': install_deps,
+    'tests': test_deps,
+}
+
 
 setup(name='Moulinette',
       version='2.0.0',
@@ -27,28 +52,8 @@
       license='AGPL',
       packages=find_packages(exclude=['test']),
       data_files=[(LOCALES_DIR, locale_files)],
-<<<<<<< HEAD
-      python_requires='>=3.5',
-=======
-      python_requires='>=2.7.*',
->>>>>>> 4331cfa9
-      install_requires=[
-          'argcomplete',
-          'psutil',
-          'pytz',
-          'pyyaml',
-          'toml',
-          'python-ldap',
-          'gevent-websocket',
-          'bottle',
-      ],
-      tests_require=[
-          'pytest',
-          'pytest-cov',
-          'pytest-env',
-          'pytest-mock',
-          'requests',
-          'requests-mock',
-          'webtest'
-      ],
+      python_requires='>=2.7.*, !=3.0.*, !=3.1.*, !=3.2.*, !=3.3.*, !=3.4.*,  <4',
+      install_requires=install_deps,
+      tests_require=test_deps,
+      extras_require=extras,
       )