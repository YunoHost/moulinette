--- conflicted
+++ resolved
@@ -18,24 +18,13 @@
             locale_files.append("locales/%s" % f)
 
 install_deps = [
-<<<<<<< HEAD
-    'argcomplete',
-    'psutil',
-    'pytz',
-    'pyyaml',
-    'toml',
-    'gevent-websocket',
-    'bottle',
-=======
     "argcomplete",
     "psutil",
     "pytz",
     "pyyaml",
     "toml",
-    "python-ldap",
     "gevent-websocket",
     "bottle",
->>>>>>> e1f9fe1f
 ]
 
 test_deps = [
