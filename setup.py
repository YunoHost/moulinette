--- conflicted
+++ resolved
@@ -24,26 +24,15 @@
             locale_files.append("locales/%s" % f)
 
 install_deps = [
-<<<<<<< HEAD
-    'argcomplete',
-    'psutil',
-    'pytz',
-    'pyyaml',
-    'toml',
-    'python-ldap',
-    'gevent-websocket',
-    'bottle',
-    'rich',
-=======
     "psutil",
     "pytz",
     "pyyaml",
     "toml",
     "gevent-websocket",
     "bottle",
+    "rich",
     "prompt-toolkit>=3.0",
     "pygments",
->>>>>>> 7e2da7a8
 ]
 
 test_deps = [
