--- conflicted
+++ resolved
@@ -225,7 +225,6 @@
         if "status" in services[name] and services[name]["status"] is None:
             continue
 
-<<<<<<< HEAD
         status = _get_service_information_from_systemd(name)
 
         result[name] = {
@@ -239,34 +238,6 @@
             'description': str(status.get("Description", "")),
             'service_file_path': str(status.get("FragmentPath", "unknown")),
         }
-=======
-        runlevel = 5
-        if 'runlevel' in services[name].keys():
-            runlevel = int(services[name]['runlevel'])
-
-        result[name] = {'status': 'unknown', 'loaded': 'unknown'}
-
-        # Retrieve service status
-        try:
-            subprocess.check_output(status, stderr=subprocess.STDOUT,
-                                            shell=True)
-        except subprocess.CalledProcessError as e:
-            if 'usage:' in e.output.lower():
-                logger.warning(m18n.n('service_status_failed', service=name))
-            else:
-                result[name]['status'] = 'inactive'
-        else:
-            result[name]['status'] = 'running'
-
-        # Retrieve service loading
-        rc_path = glob.glob("/etc/rc%d.d/S[0-9][0-9]%s" % (runlevel, name))
-        if len(rc_path) == 1 and os.path.islink(rc_path[0]):
-            result[name]['loaded'] = 'enabled'
-        elif os.path.isfile("/etc/init.d/%s" % name):
-            result[name]['loaded'] = 'disabled'
-        else:
-            result[name]['loaded'] = 'not-found'
->>>>>>> cc290cd5
 
     if len(names) == 1:
         return result[names[0]]
