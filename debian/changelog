--- conflicted
+++ resolved
@@ -1,10 +1,9 @@
-<<<<<<< HEAD
 moulinette (11.0.0~alpha) unstable; urgency=low
 
   - Placeholder for 11.0
 
  -- Alexandre Aubin <alex.aubin@mailoo.org>  Fri, 05 Feb 2021 00:02:38 +0100
-=======
+
 moulinette (4.4.0) testing; urgency=low
 
   - Bump version for 4.4 release
@@ -18,7 +17,6 @@
   Thanks to all contributors <3 ! (Boudewijn, Gregor, Kay0u, Mico Hauataluoma)
 
  -- Alexandre Aubin <alex.aubin@mailoo.org>  Wed, 19 Jan 2022 21:10:44 +0100
->>>>>>> 0ff3f45d
 
 moulinette (4.3.3) stable; urgency=low
 
