<<<<<<< HEAD
moulinette (3.0.0~beta1) testing; urgency=low

  Beta release for Stretch

 -- Alexandre Aubin <alex.aubin@mailoo.org>  Thu, 03 May 2018 03:04:45 +0000
=======
moulinette (2.7.13) testing; urgency=low

  * [i18n] Improve translations for Portugueuse, Occitan
  * [enh] Add read_yaml util (#161)

  Contributors : Bram, by0ne, Quent-in

 -- Alexandre Aubin <alex.aubin@mailoo.org>  Mon, 28 May 2018 02:55:00 +0000

moulinette (2.7.12) stable; urgency=low

  * Bumping version number for stable release

 -- Alexandre Aubin <alex.aubin@mailoo.org>  Sun, 06 May 2018 16:57:18 +0000
>>>>>>> cee5eb56

moulinette (2.7.11) testing; urgency=low

  * [i18n] Improve translations for Arabic, Dutch, French, Occitan, Spanish
  * [enh] Improve performances by lazy-loading some imports
  * [enh] Log time needed to load a python module for an action
  * [fix] Avoid cases where get_cookie returns None
  * [mod] Improve exception logging in ldap stuff

  Thanks to all contributors (pitchum, Bram, ButteflyOfFire, J. Keerl, Matthieu, Jibec, David B, Quenti, bjarkan) <3 !

 -- Alexandre Aubin <alex.aubin@mailoo.org>  Tue, 01 May 2018 23:33:59 +0000

moulinette (2.7.7) stable; urgency=low

  (Bumping version for stable release)

 -- Alexandre Aubin <alex.aubin@mailoo.org>  Thu, 18 Jan 2018 17:41:43 -0500

moulinette (2.7.6) testing; urgency=low

  * [fix] Indicate where those damn logs files are
  * [i18n] Improve Spanish and French translations

  Thanks to all contributors (Bram, Jibec, David B.) ! <3

 -- Alexandre Aubin <alex.aubin@mailoo.org>  Tue, 16 Jan 2018 17:12:19 -0500

moulinette (2.7.5) stable; urgency=low

  (Bumping version for stable release)

 -- Alexandre Aubin <alex.aubin@mailoo.org>  Sat, 02 Dec 2017 12:26:43 -0500

moulinette (2.7.3) testing; urgency=low

  * Optional expected status code for download_text/json (#153)
  * Allow to give lock to multiple processes (#154)

 -- Alexandre Aubin <alex.aubin@mailoo.org>  Thu, 12 Oct 2017 16:09:27 -0400

moulinette (2.7.2) stable; urgency=low

  * Revert hack for buildchain, found a proper solution
  * Release as stable

 -- Alexandre Aubin <alex.aubin@mailoo.org>  Tue, 22 Aug 2017 20:49:11 -0400

moulinette (2.7.1.1) testing; urgency=low

  [ Laurent Peuch ]
  * [fix] bad hack to handle the limitation of our buildchain

 -- Laurent Peuch <cortex@worlddomination.be>  Sun, 20 Aug 2017 01:49:49 +0000

moulinette (2.7.1) testing; urgency=low

  ## Security
  * [fix] auto upgrade admin password to sha-512 on login (Laurent Peuch)

  ## Lock management
  * [enh] Check if parent already has lock (Alexandre Aubin)

  ## Translation
  * [i18n] Translated using Weblate (French) (remy cabaret, Jean-Baptiste Holcroft )
  * [i18n] Translated using Weblate (Esperanto) (MCMic)

  Thanks to all contributors (Bram, Aleks, R., remy cabaret, Jean-Baptiste Holcroft, MCMic) ! <3

 -- Laurent Peuch <cortex@worlddomination.be>  Sat, 19 Aug 2017 22:58:11 +0000

moulinette (2.7.0) testing; urgency=low

  * [enh] More helpers for common IO operations (#141)
  * [fix] Correctly handle error 500 (#142)
  * [enh] Support subcategories (#143)
  * [enh] Make some part of the code more readable (#144)
  * [enh] Remove black magic related to m18n and other things (#145)
  * [enh] Show description of command in --help (#148)
  * [i18n] Update French translation (#149)

Thanks to all contributors (Bram, Aleks, R. Cabaret) ! <3

 -- Alexandre Aubin <alex.aubin@mailoo.org>  Mon, 07 Aug 2017 13:04:21 -0400

moulinette (2.6.1) stable; urgency=low

  * [fix] Recursive mkdir was broken

 -- ljf <ljf+yunohost@grimaud.me>  Wed, 21 Jun 2017 17:53:31 -0400

moulinette (2.6.0) testing; urgency=low

  # Improvements / fixes

  * [fix] Use ordered dict for the actionmap cache (#136)
  * [fix] Show positional arguments first in --help / usage (#138)
  * Update translations for Portuguese, German, Dutch 

Thanks to all contributors and translators ! (Trollken, frju, Fabien Gruber, Jeroen Keerl, Aleks)

 -- Alexandre Aubin <alex.aubin@mailoo.org>  Mon, 24 Apr 2017 12:44:23 -0400

moulinette (2.5.3) testing; urgency=low

  [ ljf ]
  * [fix] Recursive chmod was broken
  * [fix] Pep8

 -- opi <opi@zeropi.net>  Mon, 20 Feb 2017 16:41:26 +0100

moulinette (2.5.2) stable; urgency=low

  [ Laurent Peuch ]
  * [mod] autopep8
  * [enh] add pep8 travis check
  * [mod] continue with pep8
  * [fix] other modules were depending on "import *", urgh.
  * [fix] don't circumway logging module
  * [fix] log module was redifining constants thus breaking import
  * [fix] hotfix for very obvious bug
  * [fix] hotfix another bug related to the logging/log conflict

  [ ljf ]
  * [fix] Unused import in process is reference and used by yunohost script

  [ opi ]
  * [enh][love] Add CONTRIBUTORS.md

  [ Moul ]
  * [enh] readme: add translation badge status.

 -- opi <opi@zeropi.net>  Thu, 02 Feb 2017 11:05:51 +0100

moulinette (2.5.1) testing; urgency=low

  Random broken apps installation:
  * [enh] don't timeout by default on cli

  Other fixes:
  * [fix] syntax error in python would avoid catching excepted exception
  * [fix] forgot to add self to method signature
  * [fix] edgy bug on slow hardware, especially on our (futur) CI

  Translations:
  * Hindi by Anmol

  Thanks to all contributors: Anmol, Bram, Moul

 -- Laurent Peuch <cortex@worlddomination.be>  Fri, 16 Dec 2016 01:06:19 +0100

moulinette (2.5.0) testing; urgency=low

  * [enh] automatically regenerate cache if actionmap.yml is modified
  * [enh] add empty file for hindie to enable it in weblate
  * [i18n] Translated using Weblate (Dutch)
  * [i18n] Translated using Weblate (English)
  * [i18n] Translated using Weblate (French)
  * [i18n] Translated using Weblate (German)
  * [i18n] Translated using Weblate (Portuguese)
  * [i18n] Translated using Weblate (Spanish)

  Contributors: Bram, ljf, opi

 -- opi <opi@zeropi.net>  Thu, 01 Dec 2016 21:12:09 +0100

moulinette (2.4.0.1) stable; urgency=low

  [ Jérôme Lebleu ]
  * [enh] Catch unknown uid/gid in utils.filesystem.chown

  [ frju ]
  * [i18n] Translated using Weblate (Portuguese)

  [ Bob ]
  * [i18n] Translated using Weblate (French)

  [ Juanu ]
  * [i18n] Translated using Weblate (Spanish)
  * [i18n] Translated using Weblate (Spanish)

  [ Jérôme Lebleu ]
  * [i18n] Translated using Weblate (French)

 -- Jérôme Lebleu <jerome@maroufle.fr>  Sat, 28 May 2016 22:14:41 +0200

moulinette (2.4.0) stable; urgency=low

  * New stable release from testing.

 -- Jérôme Lebleu <jerome@maroufle.fr>  Sun, 08 May 2016 00:53:09 +0200

moulinette (2.3.5.1) testing; urgency=low

  * [ref] Rename 'deprecated' action argument to 'deprecated_alias'
  * [enh] Allow to define deprecated action
  * [i18n] Translated using Weblate (French)

 -- Jérôme Lebleu <jerome@maroufle.fr>  Tue, 26 Apr 2016 17:25:02 +0200

moulinette (2.3.5) testing; urgency=low

  [ davidba123 ]
  * [i18n] Translated using Weblate (German)

  [ Felix Bartels ]
  * [i18n] Translated using Weblate (German)

  [ Jean-Baptiste ]
  * [i18n] Translated using Weblate (French)

  [ Jérôme Lebleu ]
  * [enh] Allow to define deprecated action names
  * [enh] Check for stale lock file
  * [enh] Allow to not output result from the cli
  * [enh] Sort result when pretty printing result from the cli
  * [fix] Create parents directories with proper permissions in mkdir util
  * [fix] Set authenticate handler if password is given (bugfix #228)
  * [i18n] Use named variables in translations
  * [i18n] Translated using Weblate

  [ Laurent Peuch ]
  * [mod] make cli color endling more usable and DRY

  [ Marvin Gärtner ]
  * [i18n] Translated using Weblate (German)

  [ retmarut ]
  * [i18n] Translated using Weblate (Dutch)

 -- Jérôme Lebleu <jerome@maroufle.fr>  Sat, 16 Apr 2016 20:12:19 +0200

moulinette (2.3.4) testing; urgency=low

  * [enh] Allow to pass the password as argument in the cli
  * [fix] Use given namespace in cli/api helpers for logging
  * [fix] Log exception too if a key cannot be translated
  * [i18n] Update translations from Transifex belatedly

 -- Jérôme Lebleu <jerome@maroufle.fr>  Thu, 24 Dec 2015 11:00:37 +0100

moulinette (2.3.3) testing; urgency=low

  * [enh] Enhance stream utils with callback and use it in call_async_output

 -- Jérôme Lebleu <jerome.lebleu@mailoo.org>  Tue, 17 Nov 2015 11:06:13 +0100

moulinette (2.3.2) testing; urgency=low

  * [fix] Update call_async_output to make use of start_async_file_reading

 -- Jérôme Lebleu <jerome.lebleu@mailoo.org>  Sun, 15 Nov 2015 13:59:20 +0100

moulinette (2.3.1) testing; urgency=low

  * [ref] Use a new asynchronous file reader helper
  * [enh] Provide new logging facilities to get rid of msignals.display
  * [enh] Use logger in cli helper when MoulinetteError is raised
  * [enh] Allow to define global abstract arguments in the cli
  * [enh] Replace print_* arguments by output_as in the cli
  * [enh] Add auto-completion support in the cli
  * [enh] Implement logging handler and queues for the API
  * [enh] Catch exceptions and return code in api function helper
  * [enh] Output to stderr if level >= WARNING in TTYHandler
  * [enh] Allow to use a formatter and improve tty check in TTYHandler
  * [fix] Update debhelper build depends and standard version
  * [fix] Correct global object name
  * [fix] Add current action id instead of logger's one
  * [i18n] Add some basic strings

 -- Jérôme Lebleu <jerome.lebleu@mailoo.org>  Sun, 15 Nov 2015 00:14:41 +0100

moulinette (2.3.0) testing; urgency=low

  * [i18n] Update translations from Transifex
  * [enh] Allow to print output in a script-usable way for the cli
  * [fix] Remove unneeded debian/install file
  * [enh] Add a filesystem utils closed to some coreutils commands
  * [enh] Add a chmod function in utils.filesystem
  * [fix] Prevent malformed translation issue

 -- Jérôme Lebleu <jerome.lebleu@mailoo.org>  Mon, 02 Nov 2015 22:44:28 +0100

moulinette (2.2.1.1) stable; urgency=low

  * [fix] Missing os import

 -- Jérôme Lebleu <jerome.lebleu@mailoo.org>  Sat, 18 Jul 2015 17:14:07 +0200

moulinette (2.2.1) stable; urgency=low

  * [enh] Add a new callback action and start to normalize parsing
  * [ref] Move random_ascii to text utils
  * [fix] Properly disconnect from LDAP

 -- Jérôme Lebleu <jerome.lebleu@mailoo.org>  Sat, 18 Jul 2015 16:30:58 +0200

moulinette (2.2.0) stable; urgency=low

  * Bumping version to 2.2.0

 -- kload <kload@kload.fr>  Fri, 08 May 2015 20:10:39 +0000

moulinette (2.1.2) testing; urgency=low

  [ Jérôme Lebleu ]
  * [fix] Do not create directories from setup.py
  * [i18n] Update translations from Transifex

 -- Julien Malik <julien.malik@paraiso.me>  Tue, 17 Mar 2015 15:48:40 +0100

moulinette (2.1.1) testing; urgency=low

  * Bump version to 2.1.1 to bootstrap new build workflow

 -- Julien Malik <julien.malik@paraiso.me>  Thu, 12 Feb 2015 13:32:27 +0100

moulinette (2.0-rc~megusta11) megusta; urgency=low

  * Production build: Bump version

 -- Adrien Beudin <beudbeud@yunohost.org>  Thu, 31 Jul 2014 12:02:27 +0200

moulinette (2.0-rc~megusta10) test; urgency=low

  * Test build: Update from git 19b28d43d

 -- Adrien Beudin <beudbeud@yunohost.org>  Mon, 28 Jul 2014 22:08:17 +0200

moulinette (2.0-rc~megusta9) test; urgency=low

  * Test build: Fix preinst script

 -- Adrien Beudin <beudbeud@yunohost.org>  Mon, 28 Jul 2014 19:34:58 +0200

moulinette (2.0-rc~megusta8) test; urgency=low

  * Test build: Add preinst script

 -- Adrien Beudin <beudbeud@yunohost.org>  Mon, 28 Jul 2014 19:02:17 +0200

moulinette (2.0-rc~megusta7) test; urgency=low

  * Test build: Update from git 56c1cfec0

 -- Adrien Beudin <beudbeud@yunohost.org>  Mon, 28 Jul 2014 18:03:43 +0200

moulinette (2.0-rc~megusta6) megusta; urgency=low

  * Production build: Update from git 8c3203a106

 -- Adrien Beudin <beudbeud@yunohost.org>  Tue, 01 Jul 2014 19:05:32 +0200

moulinette (2.0-rc~megusta5) test; urgency=low

  * Test build: Keep actions map arguments's order 8c3203a106

 -- Adrien Beudin <beudbeud@yunohost.org>  Tue, 01 Jul 2014 17:36:27 +0200

moulinette (2.0-rc~megusta4) megusta; urgency=low

  * Production build: Backport fixes

 -- Adrien Beudin <beudbeud@yunohost.org>  Mon, 16 Jun 2014 17:00:32 +0200

moulinette (2.0-rc~megusta3) megusta; urgency=low

  * Production build: [fix] Do not install /messages route if WebSocket
    is disabled

 -- Adrien Beudin <beudbeud@yunohost.org>  Thu, 12 Jun 2014 19:09:02 +0200

moulinette (2.0-rc~megusta2) megusta; urgency=low

  * Production build: Bump version

 -- Adrien Beudin <beudbeud@yunohost.org>  Mon, 09 Jun 2014 01:45:18 +0200

moulinette (2.0-rc~megusta1) test; urgency=low

  * Bump version

 -- Adrien Beudin <beudbeud@yunohost.org>  Sat, 07 Jun 2014 15:31:00 +0200

moulinette (2.0-beta4~megusta50) test; urgency=low

  * Test build: Update from git

 -- Adrien Beudin <beudbeud@yunohost.org>  Sat, 07 Jun 2014 15:30:00 +0200

moulinette (2.0-beta4~megusta49) test; urgency=low

  * Test build: [fix] Restart yunohost-api

 -- Adrien Beudin <beudbeud@yunohost.org>  Sat, 07 Jun 2014 14:25:37 +0200

moulinette (2.0-beta4~megusta48) test; urgency=low

  * Test build: Update from git

 -- Adrien Beudin <beudbeud@yunohost.org>  Sat, 07 Jun 2014 14:14:43 +0200

moulinette (2.0-beta4~megusta47) test; urgency=low

  * Test build: Update from git

 -- Adrien Beudin <beudbeud@yunohost.org>  Fri, 06 Jun 2014 12:27:44 +0200

moulinette (2.0-beta4~megusta46) test; urgency=low

  * Test build: Update from git

 -- Adrien Beudin <beudbeud@yunohost.org>  Tue, 03 Jun 2014 14:43:10 +0200

moulinette (2.0-beta4~megusta45) test; urgency=low

  * Test build: Update from git

 -- Adrien Beudin <beudbeud@yunohost.org>  Tue, 03 Jun 2014 14:17:19 +0200

moulinette (2.0-beta4~megusta44) test; urgency=low

  * Test build: Update from git

 -- Adrien Beudin <beudbeud@yunohost.org>  Mon, 02 Jun 2014 23:45:07 +0200

moulinette (2.0-beta4~megusta43) test; urgency=low

  * Test build: Update from git

 -- Adrien Beudin <beudbeud@yunohost.org>  Mon, 02 Jun 2014 22:01:53 +0200

moulinette (2.0-beta4~megusta42) test; urgency=low

  * Test build: Update from git

 -- Adrien Beudin <beudbeud@yunohost.org>  Sat, 31 May 2014 12:56:08 +0200

moulinette (2.0-beta4~megusta41) test; urgency=low

  * Test build: Update from git

 -- Adrien Beudin <beudbeud@yunohost.org>  Sat, 31 May 2014 11:33:11 +0200

moulinette (2.0-beta4~megusta40) test; urgency=low

  * Test build: Update from git

 -- Adrien Beudin <beudbeud@yunohost.org>  Fri, 30 May 2014 15:33:02 +0200

moulinette (2.0-beta4~megusta39) test; urgency=low

  * Test build: [fix] Do not restart old API

 -- Adrien Beudin <beudbeud@yunohost.org>  Fri, 30 May 2014 14:01:40 +0200

moulinette (2.0-beta4~megusta38) test; urgency=low

  * Test build: [fix] Kill twisted API before restarting it

 -- Adrien Beudin <beudbeud@yunohost.org>  Fri, 30 May 2014 13:52:50 +0200

moulinette (2.0-beta4~megusta37) test; urgency=low

  * Test build: [fix] Dependencies

 -- Adrien Beudin <beudbeud@yunohost.org>  Fri, 30 May 2014 12:33:23 +0200

moulinette (2.0-beta4~megusta36) test; urgency=low

  * Test build: [fix] dependencies

 -- Adrien Beudin <beudbeud@yunohost.org>  Thu, 29 May 2014 21:41:26 +0200

moulinette (2.0-beta4~megusta35) test; urgency=low

  * Test build: [fix] dependencies

 -- Adrien Beudin <beudbeud@yunohost.org>  Thu, 29 May 2014 21:29:45 +0200

moulinette (2.0-beta4~megusta34) test; urgency=low

  * Test build: Update from git

 -- Adrien Beudin <beudbeud@yunohost.org>  Thu, 29 May 2014 18:56:39 +0200

moulinette (2.0-beta4~megusta33) test; urgency=low

  * Test build: [fix] Install udiskie via pip

 -- Adrien Beudin <beudbeud@yunohost.org>  Thu, 29 May 2014 10:39:57 +0200

moulinette (2.0-beta4~megusta32) test; urgency=low

  * Test build: Update from git

 -- Adrien Beudin <beudbeud@yunohost.org>  Mon, 26 May 2014 13:30:44 +0200

moulinette (2.0-beta4~megusta31) test; urgency=low

  * Test build: [fix] Restart yunohost-api only if the service file is
    present

 -- Adrien Beudin <beudbeud@yunohost.org>  Mon, 26 May 2014 13:18:34 +0200

moulinette (2.0-beta4~megusta30) test; urgency=low

  * Test build: Update from git

 -- Adrien Beudin <beudbeud@yunohost.org>  Sun, 25 May 2014 12:25:37 +0200

moulinette (2.0-beta4~megusta29) test; urgency=low

  * Test build: Update from git

 -- Adrien Beudin <beudbeud@yunohost.org>  Sat, 24 May 2014 21:28:34 +0200

moulinette (2.0-beta4~megusta28) test; urgency=low

  * Test build: Update from git

 -- Adrien Beudin <beudbeud@yunohost.org>  Sat, 24 May 2014 18:37:30 +0200

moulinette (2.0-beta4~megusta27) test; urgency=low

  * Test build: [enh] Update dependencies

 -- Adrien Beudin <beudbeud@yunohost.org>  Mon, 19 May 2014 17:33:04 +0200

moulinette (2.0-beta4~megusta26) test; urgency=low

  * Test build: Update from git

 -- Adrien Beudin <beudbeud@yunohost.org>  Mon, 19 May 2014 17:25:04 +0200

moulinette (2.0-beta4~megusta25) test; urgency=low

  * Test build: Update from git

 -- Adrien Beudin <beudbeud@yunohost.org>  Mon, 19 May 2014 13:01:55 +0200

moulinette (2.0-beta4~megusta24) test; urgency=low

  * Test build: [enh] Move init script in the moulinette-yunohost
    package

 -- Adrien Beudin <beudbeud@yunohost.org>  Sun, 18 May 2014 15:19:44 +0200

moulinette (2.0-beta4~megusta23) test; urgency=low

  * Test build: Update from git

 -- Adrien Beudin <beudbeud@yunohost.org>  Sat, 17 May 2014 21:55:24 +0200

moulinette (2.0-beta4~megusta22) test; urgency=low

  * Test build: Update Init script

 -- Adrien Beudin <beudbeud@yunohost.org>  Sat, 17 May 2014 21:52:04 +0200

moulinette (2.0-beta4~megusta21) test; urgency=low

  * Test build: Update init script

 -- Adrien Beudin <beudbeud@yunohost.org>  Sat, 17 May 2014 20:47:12 +0200

moulinette (2.0-beta4~megusta20) test; urgency=low

  * Test build: Update init script

 -- Adrien Beudin <beudbeud@yunohost.org>  Sat, 17 May 2014 02:21:55 +0200

moulinette (2.0-beta4~megusta19) test; urgency=low

  * Test build: Update Init script

 -- Adrien Beudin <beudbeud@yunohost.org>  Sat, 17 May 2014 00:39:12 +0200

moulinette (2.0-beta4~megusta18) test; urgency=low

  * Test build: Update from git

 -- Adrien Beudin <beudbeud@yunohost.org>  Sat, 17 May 2014 00:06:09 +0200

moulinette (2.0-beta4~megusta17) test; urgency=low

  * Test build: Update from git

 -- Adrien Beudin <beudbeud@yunohost.org>  Fri, 16 May 2014 23:17:30 +0200

moulinette (2.0-beta4~megusta16) test; urgency=low

  * Test build: Update from git

 -- Adrien Beudin <beudbeud@yunohost.org>  Fri, 16 May 2014 23:04:22 +0200

moulinette (2.0-beta4~megusta15) test; urgency=low

  * Test build: BREAKSS

 -- Adrien Beudin <beudbeud@yunohost.org>  Fri, 16 May 2014 21:55:41 +0200

moulinette (2.0-beta4~megusta14) test; urgency=low

  * Test build: Replaces + Conflicts

 -- Adrien Beudin <beudbeud@yunohost.org>  Fri, 16 May 2014 21:41:48 +0200

moulinette (2.0-beta4~megusta13) test; urgency=low

  * Test build: Init script fail

 -- Adrien Beudin <beudbeud@yunohost.org>  Fri, 16 May 2014 20:52:59 +0200

moulinette (2.0-beta4~megusta12) test; urgency=low

  * Test build: Init script fail

 -- Adrien Beudin <beudbeud@yunohost.org>  Fri, 16 May 2014 20:29:10 +0200

moulinette (2.0-beta4~megusta11) test; urgency=low

  * Test build: Init script fail

 -- Adrien Beudin <beudbeud@yunohost.org>  Fri, 16 May 2014 20:18:46 +0200

moulinette (2.0-beta4~megusta10) test; urgency=low

  * Test build: Update from git

 -- Adrien Beudin <beudbeud@yunohost.org>  Fri, 16 May 2014 20:01:19 +0200

moulinette (2.0-beta4~megusta9) test; urgency=low

  * Test build: Update from git + update init script

 -- Adrien Beudin <beudbeud@yunohost.org>  Fri, 16 May 2014 19:58:32 +0200

moulinette (2.0-beta4~megusta8) test; urgency=low

  * Test build: Update init script

 -- Adrien Beudin <beudbeud@yunohost.org>  Fri, 16 May 2014 18:37:30 +0200

moulinette (2.0-beta4~megusta7) test; urgency=low

  * Test build: Update init script

 -- Adrien Beudin <beudbeud@yunohost.org>  Fri, 16 May 2014 18:20:52 +0200

moulinette (2.0-beta4~megusta6) test; urgency=low

  * Test build: actionSSSSS map

 -- Adrien Beudin <beudbeud@yunohost.org>  Fri, 16 May 2014 17:28:42 +0200

moulinette (2.0-beta4~megusta5) test; urgency=low

  * Test build: Yolo

 -- Adrien Beudin <beudbeud@yunohost.org>  Fri, 16 May 2014 17:22:29 +0200

moulinette (2.0-beta4~megusta4) test; urgency=low

  * Test build: Makedirs

 -- Adrien Beudin <beudbeud@yunohost.org>  Fri, 16 May 2014 16:33:20 +0200

moulinette (2.0-beta4~megusta3) test; urgency=low

  * Test build: Conflicts with yunohost-cli

 -- Adrien Beudin <beudbeud@yunohost.org>  Fri, 16 May 2014 16:22:28 +0200

moulinette (2.0-beta4~megusta2) test; urgency=low

  * Test build: Add moulinette package

 -- Adrien Beudin <beudbeud@yunohost.org>  Fri, 16 May 2014 16:10:12 +0200

moulinette (2.0-beta4~megusta1) test; urgency=low

  * Init

 -- Adrien Beudin <beudbeud@yunohost.org>  Wed, 07 May 2014 08:01:45 +0200
<|MERGE_RESOLUTION|>--- conflicted
+++ resolved
@@ -1,10 +1,9 @@
-<<<<<<< HEAD
 moulinette (3.0.0~beta1) testing; urgency=low
 
   Beta release for Stretch
 
  -- Alexandre Aubin <alex.aubin@mailoo.org>  Thu, 03 May 2018 03:04:45 +0000
-=======
+
 moulinette (2.7.13) testing; urgency=low
 
   * [i18n] Improve translations for Portugueuse, Occitan
@@ -19,7 +18,6 @@
   * Bumping version number for stable release
 
  -- Alexandre Aubin <alex.aubin@mailoo.org>  Sun, 06 May 2018 16:57:18 +0000
->>>>>>> cee5eb56
 
 moulinette (2.7.11) testing; urgency=low
 
