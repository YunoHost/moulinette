<<<<<<< HEAD
moulinette (11.0.0~alpha) unstable; urgency=low

  - Placeholder for 11.0

 -- Alexandre Aubin <alex.aubin@mailoo.org>  Fri, 05 Feb 2021 00:02:38 +0100
=======
moulinette (4.3.1.1) testing; urgency=low

  - [enh] Add cp helper (14e37366)

 -- Alexandre Aubin <alex.aubin@mailoo.org>  Mon, 04 Oct 2021 01:24:34 +0200
>>>>>>> 63defa39

moulinette (4.3.1) testing; urgency=low

  - [mod] Rework cli prompt mecanisc ([#303](https://github.com/YunoHost/moulinette/pull/303))
  - [i18n] Translations updated for Indonesian, Russian, Turkish

  Thanks to all contributors <3 ! (Éric Gaspar, liimee)

 -- Alexandre Aubin <alex.aubin@mailoo.org>  Wed, 29 Sep 2021 22:37:28 +0200

moulinette (4.3.0) testing; urgency=low

  - [enh] Allow file type in actionmaps ([#258](https://github.com/YunoHost/moulinette/pull/258))
  - [refactor] Rework and externalize the authenticator system ([#270](https://github.com/YunoHost/moulinette/pull/270))
  - [security] Add httponly to API cookies (8562c05d)
  - [enh] Add prefill and multiline in prompt ([#290](https://github.com/YunoHost/moulinette/pull/290), 08f7866f)
  - [enh] Support bytes/stream in write_to_file (6e714314)
  - [fix] Various technical bugs in utils/process.py (fdc61c91, 4eb60dac, 3741101d)
  - [i18n] Translations updated for French, Galician, Persian, Ukrainian

  Thanks to all contributors <3 ! (Éric Gaspar, José M, Kay0u, ljf, Parviz Homayun, ppr, Tymofii-Lytvynenko)

 -- Alexandre Aubin <alex.aubin@mailoo.org>  Sun, 19 Sep 2021 21:19:43 +0200

moulinette (4.2.4) stable; urgency=low

  - [fix] Avoid warning and use safeloader ([#281](https://github.com/YunoHost/moulinette/pull/281))
  - [fix] Add warning when trying to feed non-string values to Popen env (2a89a82)
  - [i18n] Translations updated for Esperanto, French, German, Portuguese

  Thanks to all contributors <3 ! (amirale qt, Christian Wehrli, Éric Gaspar, ljf, mifegui)

 -- Alexandre Aubin <alex.aubin@mailoo.org>  Thu, 19 Aug 2021 19:25:30 +0200

moulinette (4.2.3.3) stable; urgency=low

  - [fix] Damn array args bug (2c9ec9f6)

  Thanks to all contributors <3 ! (ljf)

 -- Alexandre Aubin <alex.aubin@mailoo.org>  Thu, 03 Jun 2021 18:40:18 +0200

moulinette (4.2.3.2) stable; urgency=low

  - [fix] wait 1s for message in call_async_output, prevent CPU overload ([#275](https://github.com/YunoHost/moulinette/pull/275))
  - [i18n] Translations updated for Chinese (Simplified)

  Thanks to all contributors <3 ! (Kayou, yahoo～～)

 -- Alexandre Aubin <alex.aubin@mailoo.org>  Wed, 02 Jun 2021 20:23:31 +0200

moulinette (4.2.3.1) stable; urgency=low

  - [fix] Request params not decoded ([#277](https://github.com/YunoHost/moulinette/pull/277))

  Thanks to all contributors <3 ! (ljf)

 -- Alexandre Aubin <alex.aubin@mailoo.org>  Tue, 25 May 2021 18:59:01 +0200

moulinette (4.2.3) stable; urgency=low

  - [fix] Unicode password doesn't log in ([#276](https://github.com/YunoHost/moulinette/pull/276))
  - [i18n] Translations updated for Chinese (Simplified), Galician

  Thanks to all contributors <3 ! (José M, ljf, yahoo～～)

 -- Alexandre Aubin <alex.aubin@mailoo.org>  Mon, 24 May 2021 17:34:19 +0200

moulinette (4.2.2) stable; urgency=low

  - [i18n] Translations updated for French, Hungarian
  - Release as stable

  Thanks to all contributors <3 ! (Dominik Blahó, Éric Gaspar)

 -- Alexandre Aubin <alex.aubin@mailoo.org>  Sat, 08 May 2021 15:10:01 +0200

moulinette (4.2.1) testing; urgency=low

  - Fix weird technical thing in actionmap sucategories loading, related to recent changes in Yunohost actionmap (135fae95)

 -- Alexandre Aubin <alex.aubin@mailoo.org>  Sat, 17 Apr 2021 04:58:10 +0200

moulinette (4.2.0) testing; urgency=low

  - [mod] Python2 -> python3 ([#228](https://github.com/YunoHost/moulinette/pull/228), 8e70561f, 570e5323, 3758b811, 90f894b5, [#269](https://github.com/YunoHost/moulinette/pull/269), e85b9f71, cafe68f3)
  - [mod] Code formatting, test fixing, cleanup (677efcf6, 0de15467, [#268](https://github.com/YunoHost/moulinette/pull/268), affb54f8, f7199f7a, d6f82c91)
  - [enh] Improve error semantic such that the webadmin shall be able to redirect to the proper log view ([#257](https://github.com/YunoHost/moulinette/pull/257), [#271](https://github.com/YunoHost/moulinette/pull/271))
  - [fix] Simpler and more consistent logging initialization ([#263](https://github.com/YunoHost/moulinette/pull/263))

  Thanks to all contributors <3 ! (Kay0u, Laurent Peuch)

 -- Alexandre Aubin <alex.aubin@mailoo.org>  Fri, 19 Mar 2021 18:39:42 +0100

moulinette (4.1.4) stable; urgency=low

  - [enh] Remove useless warning
  - Stable release

  Thanks to all contributors <3 ! (Aleks)

 -- Kayou <pierre@kayou.io>  Thu, 14 Jan 2021 21:49:37 +0100

moulinette (4.1.3) stable; urgency=low

  - Stable release

 -- Alexandre Aubin <alex.aubin@mailoo.org>  Fri, 08 Jan 2021 03:15:05 +0100

moulinette (4.1.2) testing; urgency=low

  - [mod] Misc code cleanup ([#259](https://github.com/YunoHost/moulinette/pull/259), 82bc0e82, 8566eaaa, 2caf1234)
  - [mod] Improve error messages ([#264](https://github.com/YunoHost/moulinette/pull/264))
  - [fix] Minor issue about 'comment' in actionmaps ([#266](https://github.com/YunoHost/moulinette/pull/266))
  - [i18n] Improve translation for French

  Thanks to all contributors <3 ! (Kay0u, Bram, ppr)

 -- Alexandre Aubin <alex.aubin@mailoo.org>  Thu, 07 Jan 2021 00:23:44 +0100

moulinette (4.1.1) testing; urgency=low

  - [enh] Add options to write_to_json ([#261](https://github.com/YunoHost/moulinette/pull/261))
  - [fix] Fix tests ([#262](https://github.com/YunoHost/moulinette/pull/262))

  Thanks to all contributors <3 ! (Kay0u)

 -- Alexandre Aubin <alex.aubin@mailoo.org>  Sat, 19 Dec 2020 01:52:06 +0100

moulinette (4.1.0.1) testing; urgency=low

  - Tmp bump version number for CI / tests
  
moulinette (4.1.0) testing; urgency=low

  - [enh] Simplify interface initialization (Moulinette#245)
  - [enh] Be able to return a raw HTTP response (Moulinette#255)
  - [fix] Incorrect locale in some situations (Moulinette/d9fa6c7)
  - [fix] Prevent installing moulinette 4.1 without Yunohost 4.1 (Moulinette/9609fe1)
  - [fix] Error messages are not displayed in some situations (Moulinette/2501ecd)
  - Update translations for French, Spanish, Italian, Portuguese, Czech (Moulinette#256)

  Thanks to all contributors <3 ! (ppr, KaeruCT, Omnia89, roukydesbois, miloskroulik, Aleks, Kay0u, miloskroulik)

 -- Kay0u <pierre@kayou.io>  Thu, 03 Dec 2020 16:32:44 +0100

moulinette (4.0.3) stable; urgency=low

  - Bump version number for stable release

 -- Alexandre Aubin <alex.aubin@mailoo.org>  Wed, 29 Jul 2020 17:00:00 +0200

moulinette (4.0.2~beta) testing; urgency=low

  - Bump version number for beta release

 -- Alexandre Aubin <alex.aubin@mailoo.org>  Fri, 19 Jun 2020 15:33:29 +0200

moulinette (4.0.1~alpha) testing; urgency=low

  - [fix] Get rid of legacy code which breaks postinstall on buster for some reason (ac83b10f)
  - [fix] Remove legacy Breaks and Replaces (e49a47c7)
  - [fix] Let's hash the password like we do in core during tests (0c78374e)

 -- Alexandre Aubin <alex.aubin@mailoo.org>  Fri, 05 Jun 2020 17:32:35 +0200

moulinette (3.8.1.3) stable; urgency=low

  - Update authorship/maintainer information (7818f07)
  - [i18n] Translations updated for Arabic, Catalan, French, Italian

  Thanks to all contributors <3 ! (ButterflyOfFire, É. Gaspar, L. Noferini, ppr, xaloc33)

 -- Alexandre Aubin <alex.aubin@mailoo.org>  Mon, 27 Jul 2020 17:15:36 +0200

moulinette (3.8.1.2) stable; urgency=low

  - [fix] locale parsing in some edge case
  - [i18n] Translations updated for Chinese (Simplified), Catalan, French, Nepali, Occitan

  Thanks to all contributors ! (Aleks, amirale qt, clecle226, Quentí, xaloc33)

 -- Kay0u <pierre@kayou.io>  Fri, 22 May 2020 07:58:19 +0000

moulinette (3.8.1.1) stable; urgency=low

  Bumping version number for stable release

 -- Kay0u <pierre@kayou.io>  Wed, 20 May 2020 18:56:36 +0000

moulinette (3.8.1) testing; urgency=low

  - [fix] Misc technical ux/debugging fixes (#242, #243, #244, 840f27d2)
  - [fix] try to autorestart ldap when the server is down (#247)
  - [i18n] Translations updated for Dutch, Esperanto, French, German, Nepali, Polish

  Thanks to all contributors <3 ! (amirale qt, Bram, É. Gaspar, Kay0u, M. Döring, Zeik0s)

 -- Alexandre Aubin <alex.aubin@mailoo.org>  Sat, 09 May 2020 21:09:35 +0200

moulinette (3.8.0) testing; urgency=low

  # Major stuff

  - Simplify auth mechanism (#216)
  - Add more tests (#230)
  - Use Black in Moulinette (#220, 6f5daa0, 54b8cab)

  # Minor technical stuff

  - [fix] Don't display comment if argument is already set (#226)
  - Don't miserably crash if async running can't read incoming message (06d8c48)
  - Report the actual error when ldap fails (628ffc9)

  # i18n

  - Improve translations for Swedish, Dutch, Italian, Russian, Polish, Portuguese, Catalan, Spanish, Occitan, Nepali, Esperanto, Basque, Chinese (Simplified), Arabic, German, Hungarian, Greek, Turkish, Bengali (Bangladesh)

  Thanks to all contributors ! (Aleks, Bram, ButterflyOfFire, Filip B., Jeroen F., Josué T., Kay0u, Quentí, Yifei D., amirale qt, decentral1se, Elie G., frju365, Romain R., xaloc33)

 -- Kay0u <pierre@kayou.io>  Thu, 09 Apr 2020 20:29:48 +0000

moulinette (3.7.1.1) stable; urgency=low

  - [fix] Report actual errors when some LDAP operation fails to ease
  debugging

 -- Alexandre Aubin <alex.aubin@mailoo.org>  Fri, 17 Apr 2020 17:00:00  +0000

moulinette (3.7.1) stable; urgency=low

  - [enh] Lazy loading pytz for performances

 -- Alexandre Aubin <alex.aubin@mailoo.org>  Thu, 9 Apr 2020 14:55:00  +0000

moulinette (3.7.0.2) stable; urgency=low

  Bumping version number for stable release

 -- Kay0u <pierre@kayou.io>  Thu, 26 Mar 2020 22:03:23 +0000

moulinette (3.7.0.1) testing; urgency=low

  - [fix] Slapd may crash if we try to update the LDAP with no change (moulinette#231)

  Thanks to all contributors (Josué) <3 !

 -- Kay0u <pierre@kayou.io>  Sun, 15 Mar 2020 16:09:25 +0000

moulinette (3.7.0) testing; urgency=low

  # ~ Major stuff

  - [enh] Add group and permission mechanism (#189)
  - [mod] Be able to customize prompt colors (808f620)
  - [enh] Support app manifests in toml (#204, 55515cb)
  - [enh] Quite a lot of messages improvements, string cleaning, language rework... (599bec3, #208, #213, b7d415d, a8966b8, fdf9a71, d895ae3, bdf0a1c)
  - [i18n] Improved translations for Catalan, Occitan, French, Arabic, Spanish, German, Norwegian Bokmål

  # Smaller or pretty technical fix/enh

  - [enh] Preparations for moulinette Python3 migration (Tox, Pytest and unit tests) (#203, #206, #207, #210, #211 #212, 2403ee1,  69b0d49, 49c749c, 2c84ee1, cef72f7)
  - [enh] Add a write_to_yaml utility similar to write_to_json (2e2e627)
  - [enh] Warn the user about long locks (#205)
  - [mod] Tweak stuff about setuptools and moulinette deps? (b739f27, da00fc9, d8cbbb0)
  - [fix] Misc micro bugfixes or improvements (83d9e77)
  - [doc] Fix doc building + add doc build tests with Tox (f1ac5b8, df7d478, 74c8f79, bcf92c7, af2c80c, d52a574, 307f660, dced104, ed3823b)
  - [enh] READMEs improvements (1541b74, ad1eeef)

  Thanks to all contributors <3 ! (accross all repo: Yunohost, Moulinette, SSOwat, Yunohost-admin) : advocatux, Aksel K., Aleks, Allan N., amirale qt, Armin P., Bram, ButterflyOfFire, Carles S. A., chema o. r., decentral1se, Emmanuel V., Etienne M., Filip B., Geoff M., htsr, Jibec, Josué, Julien J., Kayou, liberodark, ljf, lucaskev, Lukas D., madtibo, Martin D., Mélanie C., nr 458 h, pitfd, ppr, Quentí, sidddy, troll, tufek yamero, xaloc33, yalh76

 -- Alexandre Aubin <alex.aubin@mailoo.org>  Thu, 31 Oct 2019 18:40:00  +0000

moulinette (3.6.4.1) stable; urgency=low

  - [fix] Catch all exceptions in read_yaml helper

 -- Alexandre Aubin <alex.aubin@mailoo.org>  Mon, 06 Aug 2019 18:40:00  +0000

moulinette (3.6.4) stable; urgency=low

  Bumping version number for stable release

 -- Alexandre Aubin <alex.aubin@mailoo.org>  Tue, 04 Jul 2019 23:30:00  +0000

moulinette (3.6.1) testing; urgency=low

  - [enh] Add LDIF parsing utility (#201)

  Thanks to all contributors <3 ! (Josué)

 -- Alexandre Aubin <alex.aubin@mailoo.org>  Tue, 04 Jun 2019 13:20:00  +0000

moulinette (3.6.0) testing; urgency=low

  - [enh] Allow to use SASL authentication for LDAP (by root user) (#183)
  - [i18n] Improve translation for Spanish

  Thanks to all contributors (Josue, advocatux) <3 !

 -- Alexandre Aubin <alex.aubin@mailoo.org>  Wed, 22 May 2019 19:45:00 +0000

moulinette (3.5.2) stable; urgency=low

  - Release as stable !
  - [fix] Do not miserably crash if the lock does not exist when attempting to release it
  - [i18n] Update translation for Arabic, Italian

  Thanks to all contributors (Aleks, BoF, silkevicious) <3 !

 -- Alexandre Aubin <alex.aubin@mailoo.org>  Wed, 10 Apr 2019 02:14:00 +0000

moulinette (3.5.1) testing; urgency=low

  * [fix] Fix case where stdinfo is not provided in call_async_output (0a300e5)
  * [i18n] Improve translation for Greek, Hungarian, Polish, Swedish, French, Catalan, Occitan

  Thanks to all contributors (Aleks, ariasuni, Quentí, ppr, Xaloc) <3 !

 -- Alexandre Aubin <alex.aubin@mailoo.org>  Wed, 03 Apr 2019 02:25:00 +0000

moulinette (3.5.0) testing; urgency=low

  * [i18n] Improve Russian and Chinese (Mandarin) translations

  Contributors : n3uz, Алексей

 -- Alexandre Aubin <alex.aubin@mailoo.org>  Wed, 13 Mar 2019 17:20:00 +0000

moulinette (3.4.2) stable; urgency=low

  * [i18n] Improve Basque translation

  Thanks to all contributors (A. Garaialde) <3 !

 -- Alexandre Aubin <alex.aubin@mailoo.org>  Tue, 29 Jan 2019 16:50:00 +0000

moulinette (3.4.1) testing; urgency=low

  * [i18n] Improve Chinese(Mandarin) translation
  * [i18n] Misc orthotypograhy

  Thanks to all contributors (Jibec, aleiyer) <3 !

 -- Alexandre Aubin <alex.aubin@mailoo.org>  Thu, 17 Jan 2019 21:50:00 +0000

moulinette (3.4.0) testing; urgency=low

  * [fix] Code cleaning with autopep8 (#187)
  * [fix] Automatically reconnect LDAP authenticator when slapd restarts (#185)
  * [enh] Display date as system timezone (#184)
  * [mod] Make sure `gpg.encrypt` actually does something (#182)
  * [mod] Add possiblity to get attribute name of conflict in LDAP (#181)
  * [enh] Simplify moulinette error management (#180)
  * [mod] Remove Access-Control-Allow-Origin (#174)
  * [enh] Protect against CSRF (#171)
  * [i18n] Improve Spanish translation

  Thanks to all contributors (Aleks, randomstuff, irina11y, Josue, gdayon, ljf) <3 !

 -- Alexandre Aubin <alex.aubin@mailoo.org>  Thu, 20 Dec 2018 21:53:00 +0000

moulinette (3.3.1) stable; urgency=low

  * [fix] 'force' semantics in 'utils.filesystem.mkdir' (#177)
  * [mod] Adjust coding style and tidy up unused imports (#178)
  * [i18n] Improve French translation

  Thanks to all contributors (airwoodix, Jibec) <3 !

 -- Alexandre Aubin <alex.aubin@mailoo.org>  Fri, 23 Nov 2018 15:00:00 +0000

moulinette (3.3.0) testing; urgency=low

  * [fix] Remove unappropriate 'whoami' ldap warning (#173)
  * [enh] Allow to add comments to describe parameters when they are asked (#175)
  * [i18n] Add Italian translations

  Thanks to all contributors (ljf, Aleks, silkevicious) <3 !

 -- Alexandre Aubin <alex.aubin@mailoo.org>  Tue, 08 Nov 2018 17:30:00 +0000

moulinette (3.2.0) stable; urgency=low

   * Update translations for Catalan and Turkish

  Thanks to all contributors : Xaloc, BoF <3 !

 -- Alexandre Aubin <alex.aubin@mailoo.org>  Tue, 11 Sep 2018 17:15:00 +0000

moulinette (3.2.0~testing1) testing; urgency=low

  * Add optional stdinfo communication channel when running commands (#155)

 -- Alexandre Aubin <alex.aubin@mailoo.org>  Thu, 23 Aug 2018 22:07:00 +0000

moulinette (3.1.0) stable; urgency=low

  * Fix datetime output formats (#163)
  * Add the missing Info: prefix for info messages
  * Rework a bit the way we handle async outputs (#166)
  * Don't crash the moulinette if we fail to format a string (#168)

  Thanks to all contributors : ljf, Bram, Aleks !

 -- Alexandre Aubin <alex.aubin@mailoo.org>  Wed, 15 Aug 2018 21:44:00 +0000

moulinette (3.0.0) stable; urgency=low

  Merging with Jessie's branches
  Releasing as stable

 -- Alexandre Aubin <alex.aubin@mailoo.org>  Sun, 17 Jun 2018 03:46:00 +0000

moulinette (3.0.0~beta1.1) testing; urgency=low

  Merging with Jessie's branches

 -- Alexandre Aubin <alex.aubin@mailoo.org>  Mon, 28 May 2018 02:55:00 +0000

moulinette (3.0.0~beta1) testing; urgency=low

  Beta release for Stretch

 -- Alexandre Aubin <alex.aubin@mailoo.org>  Thu, 03 May 2018 03:04:45 +0000

moulinette (2.7.14) stable; urgency=low

  * Improve French, Occitan, Portuguese, Arabic translations
  * Release as stable

 -- Alexandre Aubin <alex.aubin@mailoo.org>  Sun, 17 Jun 2018 01:42:12 +0000

moulinette (2.7.13) testing; urgency=low

  * [i18n] Improve translations for Portugueuse, Occitan
  * [enh] Add read_yaml util (#161)

  Contributors : Bram, by0ne, Quentí

 -- Alexandre Aubin <alex.aubin@mailoo.org>  Mon, 28 May 2018 02:55:00 +0000

moulinette (2.7.12) stable; urgency=low

  * Bumping version number for stable release

 -- Alexandre Aubin <alex.aubin@mailoo.org>  Sun, 06 May 2018 16:57:18 +0000

moulinette (2.7.11) testing; urgency=low

  * [i18n] Improve translations for Arabic, Dutch, French, Occitan, Spanish
  * [enh] Improve performances by lazy-loading some imports
  * [enh] Log time needed to load a python module for an action
  * [fix] Avoid cases where get_cookie returns None
  * [mod] Improve exception logging in ldap stuff

  Thanks to all contributors (pitchum, Bram, ButteflyOfFire, J. Keerl, Matthieu, Jibec, David B, Quentí, bjarkan) <3 !

 -- Alexandre Aubin <alex.aubin@mailoo.org>  Tue, 01 May 2018 23:33:59 +0000

moulinette (2.7.7) stable; urgency=low

  (Bumping version for stable release)

 -- Alexandre Aubin <alex.aubin@mailoo.org>  Thu, 18 Jan 2018 17:41:43 -0500

moulinette (2.7.6) testing; urgency=low

  * [fix] Indicate where those damn logs files are
  * [i18n] Improve Spanish and French translations

  Thanks to all contributors (Bram, Jibec, David B.) ! <3

 -- Alexandre Aubin <alex.aubin@mailoo.org>  Tue, 16 Jan 2018 17:12:19 -0500

moulinette (2.7.5) stable; urgency=low

  (Bumping version for stable release)

 -- Alexandre Aubin <alex.aubin@mailoo.org>  Sat, 02 Dec 2017 12:26:43 -0500

moulinette (2.7.3) testing; urgency=low

  * Optional expected status code for download_text/json (#153)
  * Allow to give lock to multiple processes (#154)

 -- Alexandre Aubin <alex.aubin@mailoo.org>  Thu, 12 Oct 2017 16:09:27 -0400

moulinette (2.7.2) stable; urgency=low

  * Revert hack for buildchain, found a proper solution
  * Release as stable

 -- Alexandre Aubin <alex.aubin@mailoo.org>  Tue, 22 Aug 2017 20:49:11 -0400

moulinette (2.7.1.1) testing; urgency=low

  [ Laurent Peuch ]
  * [fix] bad hack to handle the limitation of our buildchain

 -- Laurent Peuch <cortex@worlddomination.be>  Sun, 20 Aug 2017 01:49:49 +0000

moulinette (2.7.1) testing; urgency=low

  ## Security
  * [fix] auto upgrade admin password to sha-512 on login (Laurent Peuch)

  ## Lock management
  * [enh] Check if parent already has lock (Alexandre Aubin)

  ## Translation
  * [i18n] Translated using Weblate (French) (remy cabaret, Jean-Baptiste Holcroft )
  * [i18n] Translated using Weblate (Esperanto) (MCMic)

  Thanks to all contributors (Bram, Aleks, R., remy cabaret, Jean-Baptiste Holcroft, MCMic) ! <3

 -- Laurent Peuch <cortex@worlddomination.be>  Sat, 19 Aug 2017 22:58:11 +0000

moulinette (2.7.0) testing; urgency=low

  * [enh] More helpers for common IO operations (#141)
  * [fix] Correctly handle error 500 (#142)
  * [enh] Support subcategories (#143)
  * [enh] Make some part of the code more readable (#144)
  * [enh] Remove black magic related to m18n and other things (#145)
  * [enh] Show description of command in --help (#148)
  * [i18n] Update French translation (#149)

  Thanks to all contributors (Bram, Aleks, R. Cabaret) ! <3

 -- Alexandre Aubin <alex.aubin@mailoo.org>  Mon, 07 Aug 2017 13:04:21 -0400

moulinette (2.6.1) stable; urgency=low

  * [fix] Recursive mkdir was broken

 -- ljf <ljf+yunohost@grimaud.me>  Wed, 21 Jun 2017 17:53:31 -0400

moulinette (2.6.0) testing; urgency=low

  # Improvements / fixes

  * [fix] Use ordered dict for the actionmap cache (#136)
  * [fix] Show positional arguments first in --help / usage (#138)
  * Update translations for Portuguese, German, Dutch

  Thanks to all contributors and translators ! (Trollken, frju, Fabien Gruber, Jeroen Keerl, Aleks)

 -- Alexandre Aubin <alex.aubin@mailoo.org>  Mon, 24 Apr 2017 12:44:23 -0400

moulinette (2.5.3) testing; urgency=low

  [ ljf ]
  * [fix] Recursive chmod was broken
  * [fix] Pep8

 -- opi <opi@zeropi.net>  Mon, 20 Feb 2017 16:41:26 +0100

moulinette (2.5.2) stable; urgency=low

  [ Laurent Peuch ]
  * [mod] autopep8
  * [enh] add pep8 travis check
  * [mod] continue with pep8
  * [fix] other modules were depending on "import *", urgh.
  * [fix] don't circumway logging module
  * [fix] log module was redifining constants thus breaking import
  * [fix] hotfix for very obvious bug
  * [fix] hotfix another bug related to the logging/log conflict

  [ ljf ]
  * [fix] Unused import in process is reference and used by yunohost script

  [ opi ]
  * [enh][love] Add CONTRIBUTORS.md

  [ Moul ]
  * [enh] readme: add translation badge status.

 -- opi <opi@zeropi.net>  Thu, 02 Feb 2017 11:05:51 +0100

moulinette (2.5.1) testing; urgency=low

  Random broken apps installation:
  * [enh] don't timeout by default on cli

  Other fixes:
  * [fix] syntax error in python would avoid catching excepted exception
  * [fix] forgot to add self to method signature
  * [fix] edgy bug on slow hardware, especially on our (futur) CI

  Translations:
  * Hindi by Anmol

  Thanks to all contributors: Anmol, Bram, Moul

 -- Laurent Peuch <cortex@worlddomination.be>  Fri, 16 Dec 2016 01:06:19 +0100

moulinette (2.5.0) testing; urgency=low

  * [enh] automatically regenerate cache if actionmap.yml is modified
  * [enh] add empty file for hindie to enable it in weblate
  * [i18n] Translated using Weblate (Dutch)
  * [i18n] Translated using Weblate (English)
  * [i18n] Translated using Weblate (French)
  * [i18n] Translated using Weblate (German)
  * [i18n] Translated using Weblate (Portuguese)
  * [i18n] Translated using Weblate (Spanish)

  Contributors: Bram, ljf, opi

 -- opi <opi@zeropi.net>  Thu, 01 Dec 2016 21:12:09 +0100

moulinette (2.4.0.1) stable; urgency=low

  [ Jérôme Lebleu ]
  * [enh] Catch unknown uid/gid in utils.filesystem.chown

  [ frju ]
  * [i18n] Translated using Weblate (Portuguese)

  [ Bob ]
  * [i18n] Translated using Weblate (French)

  [ Juanu ]
  * [i18n] Translated using Weblate (Spanish)
  * [i18n] Translated using Weblate (Spanish)

  [ Jérôme Lebleu ]
  * [i18n] Translated using Weblate (French)

 -- Jérôme Lebleu <jerome@maroufle.fr>  Sat, 28 May 2016 22:14:41 +0200

moulinette (2.4.0) stable; urgency=low

  * New stable release from testing.

 -- Jérôme Lebleu <jerome@maroufle.fr>  Sun, 08 May 2016 00:53:09 +0200

moulinette (2.3.5.1) testing; urgency=low

  * [ref] Rename 'deprecated' action argument to 'deprecated_alias'
  * [enh] Allow to define deprecated action
  * [i18n] Translated using Weblate (French)

 -- Jérôme Lebleu <jerome@maroufle.fr>  Tue, 26 Apr 2016 17:25:02 +0200

moulinette (2.3.5) testing; urgency=low

  [ davidba123 ]
  * [i18n] Translated using Weblate (German)

  [ Felix Bartels ]
  * [i18n] Translated using Weblate (German)

  [ Jean-Baptiste ]
  * [i18n] Translated using Weblate (French)

  [ Jérôme Lebleu ]
  * [enh] Allow to define deprecated action names
  * [enh] Check for stale lock file
  * [enh] Allow to not output result from the cli
  * [enh] Sort result when pretty printing result from the cli
  * [fix] Create parents directories with proper permissions in mkdir util
  * [fix] Set authenticate handler if password is given (bugfix #228)
  * [i18n] Use named variables in translations
  * [i18n] Translated using Weblate

  [ Laurent Peuch ]
  * [mod] make cli color endling more usable and DRY

  [ Marvin Gärtner ]
  * [i18n] Translated using Weblate (German)

  [ retmarut ]
  * [i18n] Translated using Weblate (Dutch)

 -- Jérôme Lebleu <jerome@maroufle.fr>  Sat, 16 Apr 2016 20:12:19 +0200

moulinette (2.3.4) testing; urgency=low

  * [enh] Allow to pass the password as argument in the cli
  * [fix] Use given namespace in cli/api helpers for logging
  * [fix] Log exception too if a key cannot be translated
  * [i18n] Update translations from Transifex belatedly

 -- Jérôme Lebleu <jerome@maroufle.fr>  Thu, 24 Dec 2015 11:00:37 +0100

moulinette (2.3.3) testing; urgency=low

  * [enh] Enhance stream utils with callback and use it in call_async_output

 -- Jérôme Lebleu <jerome.lebleu@mailoo.org>  Tue, 17 Nov 2015 11:06:13 +0100

moulinette (2.3.2) testing; urgency=low

  * [fix] Update call_async_output to make use of start_async_file_reading

 -- Jérôme Lebleu <jerome.lebleu@mailoo.org>  Sun, 15 Nov 2015 13:59:20 +0100

moulinette (2.3.1) testing; urgency=low

  * [ref] Use a new asynchronous file reader helper
  * [enh] Provide new logging facilities to get rid of msignals.display
  * [enh] Use logger in cli helper when MoulinetteError is raised
  * [enh] Allow to define global abstract arguments in the cli
  * [enh] Replace print_* arguments by output_as in the cli
  * [enh] Add auto-completion support in the cli
  * [enh] Implement logging handler and queues for the API
  * [enh] Catch exceptions and return code in api function helper
  * [enh] Output to stderr if level >= WARNING in TTYHandler
  * [enh] Allow to use a formatter and improve tty check in TTYHandler
  * [fix] Update debhelper build depends and standard version
  * [fix] Correct global object name
  * [fix] Add current action id instead of logger's one
  * [i18n] Add some basic strings

 -- Jérôme Lebleu <jerome.lebleu@mailoo.org>  Sun, 15 Nov 2015 00:14:41 +0100

moulinette (2.3.0) testing; urgency=low

  * [i18n] Update translations from Transifex
  * [enh] Allow to print output in a script-usable way for the cli
  * [fix] Remove unneeded debian/install file
  * [enh] Add a filesystem utils closed to some coreutils commands
  * [enh] Add a chmod function in utils.filesystem
  * [fix] Prevent malformed translation issue

 -- Jérôme Lebleu <jerome.lebleu@mailoo.org>  Mon, 02 Nov 2015 22:44:28 +0100

moulinette (2.2.1.1) stable; urgency=low

  * [fix] Missing os import

 -- Jérôme Lebleu <jerome.lebleu@mailoo.org>  Sat, 18 Jul 2015 17:14:07 +0200

moulinette (2.2.1) stable; urgency=low

  * [enh] Add a new callback action and start to normalize parsing
  * [ref] Move random_ascii to text utils
  * [fix] Properly disconnect from LDAP

 -- Jérôme Lebleu <jerome.lebleu@mailoo.org>  Sat, 18 Jul 2015 16:30:58 +0200

moulinette (2.2.0) stable; urgency=low

  * Bumping version to 2.2.0

 -- kload <kload@kload.fr>  Fri, 08 May 2015 20:10:39 +0000

moulinette (2.1.2) testing; urgency=low

  [ Jérôme Lebleu ]
  * [fix] Do not create directories from setup.py
  * [i18n] Update translations from Transifex

 -- Julien Malik <julien.malik@paraiso.me>  Tue, 17 Mar 2015 15:48:40 +0100

moulinette (2.1.1) testing; urgency=low

  * Bump version to 2.1.1 to bootstrap new build workflow

 -- Julien Malik <julien.malik@paraiso.me>  Thu, 12 Feb 2015 13:32:27 +0100

moulinette (2.0-rc~megusta11) megusta; urgency=low

  * Production build: Bump version

 -- Adrien Beudin <beudbeud@yunohost.org>  Thu, 31 Jul 2014 12:02:27 +0200

moulinette (2.0-rc~megusta10) test; urgency=low

  * Test build: Update from git 19b28d43d

 -- Adrien Beudin <beudbeud@yunohost.org>  Mon, 28 Jul 2014 22:08:17 +0200

moulinette (2.0-rc~megusta9) test; urgency=low

  * Test build: Fix preinst script

 -- Adrien Beudin <beudbeud@yunohost.org>  Mon, 28 Jul 2014 19:34:58 +0200

moulinette (2.0-rc~megusta8) test; urgency=low

  * Test build: Add preinst script

 -- Adrien Beudin <beudbeud@yunohost.org>  Mon, 28 Jul 2014 19:02:17 +0200

moulinette (2.0-rc~megusta7) test; urgency=low

  * Test build: Update from git 56c1cfec0

 -- Adrien Beudin <beudbeud@yunohost.org>  Mon, 28 Jul 2014 18:03:43 +0200

moulinette (2.0-rc~megusta6) megusta; urgency=low

  * Production build: Update from git 8c3203a106

 -- Adrien Beudin <beudbeud@yunohost.org>  Tue, 01 Jul 2014 19:05:32 +0200

moulinette (2.0-rc~megusta5) test; urgency=low

  * Test build: Keep actions map arguments's order 8c3203a106

 -- Adrien Beudin <beudbeud@yunohost.org>  Tue, 01 Jul 2014 17:36:27 +0200

moulinette (2.0-rc~megusta4) megusta; urgency=low

  * Production build: Backport fixes

 -- Adrien Beudin <beudbeud@yunohost.org>  Mon, 16 Jun 2014 17:00:32 +0200

moulinette (2.0-rc~megusta3) megusta; urgency=low

  * Production build: [fix] Do not install /messages route if WebSocket
    is disabled

 -- Adrien Beudin <beudbeud@yunohost.org>  Thu, 12 Jun 2014 19:09:02 +0200

moulinette (2.0-rc~megusta2) megusta; urgency=low

  * Production build: Bump version

 -- Adrien Beudin <beudbeud@yunohost.org>  Mon, 09 Jun 2014 01:45:18 +0200

moulinette (2.0-rc~megusta1) test; urgency=low

  * Bump version

 -- Adrien Beudin <beudbeud@yunohost.org>  Sat, 07 Jun 2014 15:31:00 +0200

moulinette (2.0-beta4~megusta50) test; urgency=low

  * Test build: Update from git

 -- Adrien Beudin <beudbeud@yunohost.org>  Sat, 07 Jun 2014 15:30:00 +0200

moulinette (2.0-beta4~megusta49) test; urgency=low

  * Test build: [fix] Restart yunohost-api

 -- Adrien Beudin <beudbeud@yunohost.org>  Sat, 07 Jun 2014 14:25:37 +0200

moulinette (2.0-beta4~megusta48) test; urgency=low

  * Test build: Update from git

 -- Adrien Beudin <beudbeud@yunohost.org>  Sat, 07 Jun 2014 14:14:43 +0200

moulinette (2.0-beta4~megusta47) test; urgency=low

  * Test build: Update from git

 -- Adrien Beudin <beudbeud@yunohost.org>  Fri, 06 Jun 2014 12:27:44 +0200

moulinette (2.0-beta4~megusta46) test; urgency=low

  * Test build: Update from git

 -- Adrien Beudin <beudbeud@yunohost.org>  Tue, 03 Jun 2014 14:43:10 +0200

moulinette (2.0-beta4~megusta45) test; urgency=low

  * Test build: Update from git

 -- Adrien Beudin <beudbeud@yunohost.org>  Tue, 03 Jun 2014 14:17:19 +0200

moulinette (2.0-beta4~megusta44) test; urgency=low

  * Test build: Update from git

 -- Adrien Beudin <beudbeud@yunohost.org>  Mon, 02 Jun 2014 23:45:07 +0200

moulinette (2.0-beta4~megusta43) test; urgency=low

  * Test build: Update from git

 -- Adrien Beudin <beudbeud@yunohost.org>  Mon, 02 Jun 2014 22:01:53 +0200

moulinette (2.0-beta4~megusta42) test; urgency=low

  * Test build: Update from git

 -- Adrien Beudin <beudbeud@yunohost.org>  Sat, 31 May 2014 12:56:08 +0200

moulinette (2.0-beta4~megusta41) test; urgency=low

  * Test build: Update from git

 -- Adrien Beudin <beudbeud@yunohost.org>  Sat, 31 May 2014 11:33:11 +0200

moulinette (2.0-beta4~megusta40) test; urgency=low

  * Test build: Update from git

 -- Adrien Beudin <beudbeud@yunohost.org>  Fri, 30 May 2014 15:33:02 +0200

moulinette (2.0-beta4~megusta39) test; urgency=low

  * Test build: [fix] Do not restart old API

 -- Adrien Beudin <beudbeud@yunohost.org>  Fri, 30 May 2014 14:01:40 +0200

moulinette (2.0-beta4~megusta38) test; urgency=low

  * Test build: [fix] Kill twisted API before restarting it

 -- Adrien Beudin <beudbeud@yunohost.org>  Fri, 30 May 2014 13:52:50 +0200

moulinette (2.0-beta4~megusta37) test; urgency=low

  * Test build: [fix] Dependencies

 -- Adrien Beudin <beudbeud@yunohost.org>  Fri, 30 May 2014 12:33:23 +0200

moulinette (2.0-beta4~megusta36) test; urgency=low

  * Test build: [fix] dependencies

 -- Adrien Beudin <beudbeud@yunohost.org>  Thu, 29 May 2014 21:41:26 +0200

moulinette (2.0-beta4~megusta35) test; urgency=low

  * Test build: [fix] dependencies

 -- Adrien Beudin <beudbeud@yunohost.org>  Thu, 29 May 2014 21:29:45 +0200

moulinette (2.0-beta4~megusta34) test; urgency=low

  * Test build: Update from git

 -- Adrien Beudin <beudbeud@yunohost.org>  Thu, 29 May 2014 18:56:39 +0200

moulinette (2.0-beta4~megusta33) test; urgency=low

  * Test build: [fix] Install udiskie via pip

 -- Adrien Beudin <beudbeud@yunohost.org>  Thu, 29 May 2014 10:39:57 +0200

moulinette (2.0-beta4~megusta32) test; urgency=low

  * Test build: Update from git

 -- Adrien Beudin <beudbeud@yunohost.org>  Mon, 26 May 2014 13:30:44 +0200

moulinette (2.0-beta4~megusta31) test; urgency=low

  * Test build: [fix] Restart yunohost-api only if the service file is
    present

 -- Adrien Beudin <beudbeud@yunohost.org>  Mon, 26 May 2014 13:18:34 +0200

moulinette (2.0-beta4~megusta30) test; urgency=low

  * Test build: Update from git

 -- Adrien Beudin <beudbeud@yunohost.org>  Sun, 25 May 2014 12:25:37 +0200

moulinette (2.0-beta4~megusta29) test; urgency=low

  * Test build: Update from git

 -- Adrien Beudin <beudbeud@yunohost.org>  Sat, 24 May 2014 21:28:34 +0200

moulinette (2.0-beta4~megusta28) test; urgency=low

  * Test build: Update from git

 -- Adrien Beudin <beudbeud@yunohost.org>  Sat, 24 May 2014 18:37:30 +0200

moulinette (2.0-beta4~megusta27) test; urgency=low

  * Test build: [enh] Update dependencies

 -- Adrien Beudin <beudbeud@yunohost.org>  Mon, 19 May 2014 17:33:04 +0200

moulinette (2.0-beta4~megusta26) test; urgency=low

  * Test build: Update from git

 -- Adrien Beudin <beudbeud@yunohost.org>  Mon, 19 May 2014 17:25:04 +0200

moulinette (2.0-beta4~megusta25) test; urgency=low

  * Test build: Update from git

 -- Adrien Beudin <beudbeud@yunohost.org>  Mon, 19 May 2014 13:01:55 +0200

moulinette (2.0-beta4~megusta24) test; urgency=low

  * Test build: [enh] Move init script in the moulinette-yunohost
    package

 -- Adrien Beudin <beudbeud@yunohost.org>  Sun, 18 May 2014 15:19:44 +0200

moulinette (2.0-beta4~megusta23) test; urgency=low

  * Test build: Update from git

 -- Adrien Beudin <beudbeud@yunohost.org>  Sat, 17 May 2014 21:55:24 +0200

moulinette (2.0-beta4~megusta22) test; urgency=low

  * Test build: Update Init script

 -- Adrien Beudin <beudbeud@yunohost.org>  Sat, 17 May 2014 21:52:04 +0200

moulinette (2.0-beta4~megusta21) test; urgency=low

  * Test build: Update init script

 -- Adrien Beudin <beudbeud@yunohost.org>  Sat, 17 May 2014 20:47:12 +0200

moulinette (2.0-beta4~megusta20) test; urgency=low

  * Test build: Update init script

 -- Adrien Beudin <beudbeud@yunohost.org>  Sat, 17 May 2014 02:21:55 +0200

moulinette (2.0-beta4~megusta19) test; urgency=low

  * Test build: Update Init script

 -- Adrien Beudin <beudbeud@yunohost.org>  Sat, 17 May 2014 00:39:12 +0200

moulinette (2.0-beta4~megusta18) test; urgency=low

  * Test build: Update from git

 -- Adrien Beudin <beudbeud@yunohost.org>  Sat, 17 May 2014 00:06:09 +0200

moulinette (2.0-beta4~megusta17) test; urgency=low

  * Test build: Update from git

 -- Adrien Beudin <beudbeud@yunohost.org>  Fri, 16 May 2014 23:17:30 +0200

moulinette (2.0-beta4~megusta16) test; urgency=low

  * Test build: Update from git

 -- Adrien Beudin <beudbeud@yunohost.org>  Fri, 16 May 2014 23:04:22 +0200

moulinette (2.0-beta4~megusta15) test; urgency=low

  * Test build: BREAKSS

 -- Adrien Beudin <beudbeud@yunohost.org>  Fri, 16 May 2014 21:55:41 +0200

moulinette (2.0-beta4~megusta14) test; urgency=low

  * Test build: Replaces + Conflicts

 -- Adrien Beudin <beudbeud@yunohost.org>  Fri, 16 May 2014 21:41:48 +0200

moulinette (2.0-beta4~megusta13) test; urgency=low

  * Test build: Init script fail

 -- Adrien Beudin <beudbeud@yunohost.org>  Fri, 16 May 2014 20:52:59 +0200

moulinette (2.0-beta4~megusta12) test; urgency=low

  * Test build: Init script fail

 -- Adrien Beudin <beudbeud@yunohost.org>  Fri, 16 May 2014 20:29:10 +0200

moulinette (2.0-beta4~megusta11) test; urgency=low

  * Test build: Init script fail

 -- Adrien Beudin <beudbeud@yunohost.org>  Fri, 16 May 2014 20:18:46 +0200

moulinette (2.0-beta4~megusta10) test; urgency=low

  * Test build: Update from git

 -- Adrien Beudin <beudbeud@yunohost.org>  Fri, 16 May 2014 20:01:19 +0200

moulinette (2.0-beta4~megusta9) test; urgency=low

  * Test build: Update from git + update init script

 -- Adrien Beudin <beudbeud@yunohost.org>  Fri, 16 May 2014 19:58:32 +0200

moulinette (2.0-beta4~megusta8) test; urgency=low

  * Test build: Update init script

 -- Adrien Beudin <beudbeud@yunohost.org>  Fri, 16 May 2014 18:37:30 +0200

moulinette (2.0-beta4~megusta7) test; urgency=low

  * Test build: Update init script

 -- Adrien Beudin <beudbeud@yunohost.org>  Fri, 16 May 2014 18:20:52 +0200

moulinette (2.0-beta4~megusta6) test; urgency=low

  * Test build: actionSSSSS map

 -- Adrien Beudin <beudbeud@yunohost.org>  Fri, 16 May 2014 17:28:42 +0200

moulinette (2.0-beta4~megusta5) test; urgency=low

  * Test build: Yolo

 -- Adrien Beudin <beudbeud@yunohost.org>  Fri, 16 May 2014 17:22:29 +0200

moulinette (2.0-beta4~megusta4) test; urgency=low

  * Test build: Makedirs

 -- Adrien Beudin <beudbeud@yunohost.org>  Fri, 16 May 2014 16:33:20 +0200

moulinette (2.0-beta4~megusta3) test; urgency=low

  * Test build: Conflicts with yunohost-cli

 -- Adrien Beudin <beudbeud@yunohost.org>  Fri, 16 May 2014 16:22:28 +0200

moulinette (2.0-beta4~megusta2) test; urgency=low

  * Test build: Add moulinette package

 -- Adrien Beudin <beudbeud@yunohost.org>  Fri, 16 May 2014 16:10:12 +0200

moulinette (2.0-beta4~megusta1) test; urgency=low

  * Init

 -- Adrien Beudin <beudbeud@yunohost.org>  Wed, 07 May 2014 08:01:45 +0200
<|MERGE_RESOLUTION|>--- conflicted
+++ resolved
@@ -1,16 +1,14 @@
-<<<<<<< HEAD
 moulinette (11.0.0~alpha) unstable; urgency=low
 
   - Placeholder for 11.0
 
  -- Alexandre Aubin <alex.aubin@mailoo.org>  Fri, 05 Feb 2021 00:02:38 +0100
-=======
+
 moulinette (4.3.1.1) testing; urgency=low
 
   - [enh] Add cp helper (14e37366)
 
  -- Alexandre Aubin <alex.aubin@mailoo.org>  Mon, 04 Oct 2021 01:24:34 +0200
->>>>>>> 63defa39
 
 moulinette (4.3.1) testing; urgency=low
 
