<<<<<<< HEAD
moulinette (12.0.0) unstable; urgency=low

  - Tmp changelog to prepare Bookworm

 -- Alexandre Aubin <alex.aubin@mailoo.org>  Thu, 04 May 2023 20:30:19 +0200
=======
moulinette (11.2) stable; urgency=low

  - [i18n] Translations updated for Japanese

  Thanks to all contributors <3 ! (motcha)

 -- Alexandre Aubin <alex.aubin@mailoo.org>  Mon, 17 Jul 2023 16:32:34 +0200

moulinette (11.1.5) stable; urgency=low

  - setup.py: fix version specifier in python_requires, python tooling not happy with * i guess (2373a7fa)
  - auth: prevent stupid issue where outdated cookie usage would trigger error 500 intead of 401, resulting in a ~bug after Yunohost self-upgrade and the webadmin is confused about the API not being up again (c06e1a91)
  - i18n: Translations updated for Chinese (Simplified), Indonesian, Japanese

  Thanks to all contributors <3 ! (liimee, motcha, Neko Nekowazarashi, Poesty Li)

 -- Alexandre Aubin <alex.aubin@mailoo.org>  Mon, 10 Jul 2023 21:32:20 +0200
>>>>>>> b4e79bd2

moulinette (11.1.4) stable; urgency=low

  - Releasing as stable

 -- Alexandre Aubin <alex.aubin@mailoo.org>  Wed, 01 Feb 2023 20:28:56 +0100

moulinette (11.1.2.1) testing; urgency=low

  - Handle calling 'yunohost' with no args more gracefully (4c03e16d)
  - [i18n] Translations updated for Arabic

  Thanks to all contributors <3 ! (ButterflyOfFire)

 -- Alexandre Aubin <alex.aubin@mailoo.org>  Mon, 30 Jan 2023 16:34:23 +0100

moulinette (11.1.2) testing; urgency=low

  - legacy: Remove the 'global argument' mechanism ... we only use it for --version and it's just batshit overly complicated for what this achieves... (50b19a95, 80873777, 7f4e8b39)
  - Dont take lock for read/GET operations ([#327](https://github.com/yunohost/moulinette/pull/327))
  - [i18n] Translations updated for Arabic, Basque, Dutch

  Thanks to all contributors <3 ! (André Koot, ButterflyOfFire, xabirequejo)

 -- Alexandre Aubin <alex.aubin@mailoo.org>  Fri, 06 Jan 2023 00:37:23 +0100

moulinette (11.1.0) testing; urgency=low

  - Bump version for testing release

 -- Alexandre Aubin <alex.aubin@mailoo.org>  Wed, 26 Oct 2022 16:15:37 +0200

moulinette (11.0.9) stable; urgency=low

  - Bump version for stable release

 -- Alexandre Aubin <alex.aubin@mailoo.org>  Sun, 07 Aug 2022 23:30:35 +0200

moulinette (11.0.8) testing; urgency=low

  - [fix] random_ascii helper was generating inconsistent string length (4239f466)
  - [i18n] Translations updated for German, Polish, Slovak

  Thanks to all contributors <3 ! (Gregor, Jose Riha, Radek Raczkowski)

 -- Alexandre Aubin <alex.aubin@mailoo.org>  Sun, 07 Aug 2022 11:55:06 +0200

moulinette (11.0.7) testing; urgency=low

  - [i18n] Translations updated for Spanish

  Thanks to all contributors <3 ! (JimScope, Alexandre Aubin)
  
 -- tituspijean <titus+yunohost@pijean.ovh>  Wed, 18 May 2022 00:02:25 +0200

moulinette (11.0.6) testing; urgency=low

  - [enh] cli: Add possibility to hide commands in --help (cb9ecb46)
  - [i18n] Translations updated for Finnish, Galician

  Thanks to all contributors <3 ! (Alexandre Aubin, alexAubin, José M, Mico Hauataluoma, Weblate)

 -- Kay0u <pierre@kayou.io>  Tue, 29 Mar 2022 14:23:40 +0200

moulinette (11.0.2) testing; urgency=low

  - [fix] Various tweaks for Python 3.9
  - [fix] cli: Adapt prompt_toolkit call because now using the v3.x of the lib (d901d28a, 12218bcb, c44e0252)
  - [mod] refactor: Rework actionsmap and m18n init, drop multiple actionsmap support (9fcc9630)
  - [mod] api: Move cookie session management logic to the authenticator for more flexibility ([#311](https://github.com/YunoHost/moulinette/pull/311))

  Thanks to all contributors <3 ! (Kay0u)

 -- Alexandre Aubin <alex.aubin@mailoo.org>  Wed, 19 Jan 2022 21:15:58 +0100

moulinette (4.4.0) testing; urgency=low

  - Bump version for 4.4 release

 -- Alexandre Aubin <alex.aubin@mailoo.org>  Wed, 19 Jan 2022 21:10:44 +0100

moulinette (4.3.3.1) stable; urgency=low

  - [i18n] Translations updated for Dutch, Finnish, German

  Thanks to all contributors <3 ! (Boudewijn, Gregor, Kay0u, Mico Hauataluoma)

 -- Alexandre Aubin <alex.aubin@mailoo.org>  Wed, 19 Jan 2022 21:10:44 +0100

moulinette (4.3.3) stable; urgency=low

  - [enh] quality: Apply pyupgrade ([#312](https://github.com/YunoHost/moulinette/pull/312))
  - [i18n] Translations updated for Czech, German, Portuguese

  Thanks to all contributors <3 ! (Bram, Christian Wehrli, maique madeira, Radek S, Valentin von Guttenberg)

 -- Alexandre Aubin <alex.aubin@mailoo.org>  Wed, 29 Dec 2021 01:08:10 +0100

moulinette (4.3.2.2) stable; urgency=low

  Aaaaaand typoed 'testing' instead of 'stable' in previous changelog

 -- Alexandre Aubin <alex.aubin@mailoo.org>  Mon, 15 Nov 2021 18:44:09 +0100

moulinette (4.3.2.1) testing; urgency=low

  - [fix] api: 'Missing credentials parameter' bug : request.POST is buggy when value contains special chars ... request.params appears to be more reliable (c5f577c0)
  - [fix] api: issue with accented chars in form .. decode() is not needed anymore? (c5700f1b)
  - [i18n] Translations updated for Chinese (Simplified), Italian

  Thanks to all contributors <3 ! (dagangtie, Flavio Cristoforetti)

 -- Alexandre Aubin <alex.aubin@mailoo.org>  Mon, 15 Nov 2021 18:44:09 +0100

moulinette (4.3.2) stable; urgency=low

  - Bump version for stable release

 -- Alexandre Aubin <alex.aubin@mailoo.org>  Fri, 05 Nov 2021 02:35:56 +0100

moulinette (4.3.1.2) testing; urgency=low

  - [i18n] Translations updated for Basque, Occitan, Russian, Spanish

  Thanks to all contributors <3 ! (Page Asgardius, punkrockgirl, Quentí, Semen Turchikhin)

 -- Alexandre Aubin <alex.aubin@mailoo.org>  Wed, 03 Nov 2021 18:42:44 +0100

moulinette (4.3.1.1) testing; urgency=low

  - [enh] Add cp helper (14e37366)

 -- Alexandre Aubin <alex.aubin@mailoo.org>  Mon, 04 Oct 2021 01:24:34 +0200

moulinette (4.3.1) testing; urgency=low

  - [mod] Rework cli prompt mecanisc ([#303](https://github.com/YunoHost/moulinette/pull/303))
  - [i18n] Translations updated for Indonesian, Russian, Turkish

  Thanks to all contributors <3 ! (Éric Gaspar, liimee)

 -- Alexandre Aubin <alex.aubin@mailoo.org>  Wed, 29 Sep 2021 22:37:28 +0200

moulinette (4.3.0) testing; urgency=low

  - [enh] Allow file type in actionmaps ([#258](https://github.com/YunoHost/moulinette/pull/258))
  - [refactor] Rework and externalize the authenticator system ([#270](https://github.com/YunoHost/moulinette/pull/270))
  - [security] Add httponly to API cookies (8562c05d)
  - [enh] Add prefill and multiline in prompt ([#290](https://github.com/YunoHost/moulinette/pull/290), 08f7866f)
  - [enh] Support bytes/stream in write_to_file (6e714314)
  - [fix] Various technical bugs in utils/process.py (fdc61c91, 4eb60dac, 3741101d)
  - [i18n] Translations updated for French, Galician, Persian, Ukrainian

  Thanks to all contributors <3 ! (Éric Gaspar, José M, Kay0u, ljf, Parviz Homayun, ppr, Tymofii-Lytvynenko)

 -- Alexandre Aubin <alex.aubin@mailoo.org>  Sun, 19 Sep 2021 21:19:43 +0200

moulinette (4.2.4) stable; urgency=low

  - [fix] Avoid warning and use safeloader ([#281](https://github.com/YunoHost/moulinette/pull/281))
  - [fix] Add warning when trying to feed non-string values to Popen env (2a89a82)
  - [i18n] Translations updated for Esperanto, French, German, Portuguese

  Thanks to all contributors <3 ! (amirale qt, Christian Wehrli, Éric Gaspar, ljf, mifegui)

 -- Alexandre Aubin <alex.aubin@mailoo.org>  Thu, 19 Aug 2021 19:25:30 +0200

moulinette (4.2.3.3) stable; urgency=low

  - [fix] Damn array args bug (2c9ec9f6)

  Thanks to all contributors <3 ! (ljf)

 -- Alexandre Aubin <alex.aubin@mailoo.org>  Thu, 03 Jun 2021 18:40:18 +0200

moulinette (4.2.3.2) stable; urgency=low

  - [fix] wait 1s for message in call_async_output, prevent CPU overload ([#275](https://github.com/YunoHost/moulinette/pull/275))
  - [i18n] Translations updated for Chinese (Simplified)

  Thanks to all contributors <3 ! (Kayou, yahoo～～)

 -- Alexandre Aubin <alex.aubin@mailoo.org>  Wed, 02 Jun 2021 20:23:31 +0200

moulinette (4.2.3.1) stable; urgency=low

  - [fix] Request params not decoded ([#277](https://github.com/YunoHost/moulinette/pull/277))

  Thanks to all contributors <3 ! (ljf)

 -- Alexandre Aubin <alex.aubin@mailoo.org>  Tue, 25 May 2021 18:59:01 +0200

moulinette (4.2.3) stable; urgency=low

  - [fix] Unicode password doesn't log in ([#276](https://github.com/YunoHost/moulinette/pull/276))
  - [i18n] Translations updated for Chinese (Simplified), Galician

  Thanks to all contributors <3 ! (José M, ljf, yahoo～～)

 -- Alexandre Aubin <alex.aubin@mailoo.org>  Mon, 24 May 2021 17:34:19 +0200

moulinette (4.2.2) stable; urgency=low

  - [i18n] Translations updated for French, Hungarian
  - Release as stable

  Thanks to all contributors <3 ! (Dominik Blahó, Éric Gaspar)

 -- Alexandre Aubin <alex.aubin@mailoo.org>  Sat, 08 May 2021 15:10:01 +0200

moulinette (4.2.1) testing; urgency=low

  - Fix weird technical thing in actionmap sucategories loading, related to recent changes in Yunohost actionmap (135fae95)

 -- Alexandre Aubin <alex.aubin@mailoo.org>  Sat, 17 Apr 2021 04:58:10 +0200

moulinette (4.2.0) testing; urgency=low

  - [mod] Python2 -> python3 ([#228](https://github.com/YunoHost/moulinette/pull/228), 8e70561f, 570e5323, 3758b811, 90f894b5, [#269](https://github.com/YunoHost/moulinette/pull/269), e85b9f71, cafe68f3)
  - [mod] Code formatting, test fixing, cleanup (677efcf6, 0de15467, [#268](https://github.com/YunoHost/moulinette/pull/268), affb54f8, f7199f7a, d6f82c91)
  - [enh] Improve error semantic such that the webadmin shall be able to redirect to the proper log view ([#257](https://github.com/YunoHost/moulinette/pull/257), [#271](https://github.com/YunoHost/moulinette/pull/271))
  - [fix] Simpler and more consistent logging initialization ([#263](https://github.com/YunoHost/moulinette/pull/263))

  Thanks to all contributors <3 ! (Kay0u, Laurent Peuch)

 -- Alexandre Aubin <alex.aubin@mailoo.org>  Fri, 19 Mar 2021 18:39:42 +0100

moulinette (4.1.4) stable; urgency=low

  - [enh] Remove useless warning
  - Stable release

  Thanks to all contributors <3 ! (Aleks)

 -- Kayou <pierre@kayou.io>  Thu, 14 Jan 2021 21:49:37 +0100

moulinette (4.1.3) stable; urgency=low

  - Stable release

 -- Alexandre Aubin <alex.aubin@mailoo.org>  Fri, 08 Jan 2021 03:15:05 +0100

moulinette (4.1.2) testing; urgency=low

  - [mod] Misc code cleanup ([#259](https://github.com/YunoHost/moulinette/pull/259), 82bc0e82, 8566eaaa, 2caf1234)
  - [mod] Improve error messages ([#264](https://github.com/YunoHost/moulinette/pull/264))
  - [fix] Minor issue about 'comment' in actionmaps ([#266](https://github.com/YunoHost/moulinette/pull/266))
  - [i18n] Improve translation for French

  Thanks to all contributors <3 ! (Kay0u, Bram, ppr)

 -- Alexandre Aubin <alex.aubin@mailoo.org>  Thu, 07 Jan 2021 00:23:44 +0100

moulinette (4.1.1) testing; urgency=low

  - [enh] Add options to write_to_json ([#261](https://github.com/YunoHost/moulinette/pull/261))
  - [fix] Fix tests ([#262](https://github.com/YunoHost/moulinette/pull/262))

  Thanks to all contributors <3 ! (Kay0u)

 -- Alexandre Aubin <alex.aubin@mailoo.org>  Sat, 19 Dec 2020 01:52:06 +0100

moulinette (4.1.0.1) testing; urgency=low

  - Tmp bump version number for CI / tests
  
moulinette (4.1.0) testing; urgency=low

  - [enh] Simplify interface initialization (Moulinette#245)
  - [enh] Be able to return a raw HTTP response (Moulinette#255)
  - [fix] Incorrect locale in some situations (Moulinette/d9fa6c7)
  - [fix] Prevent installing moulinette 4.1 without Yunohost 4.1 (Moulinette/9609fe1)
  - [fix] Error messages are not displayed in some situations (Moulinette/2501ecd)
  - Update translations for French, Spanish, Italian, Portuguese, Czech (Moulinette#256)

  Thanks to all contributors <3 ! (ppr, KaeruCT, Omnia89, roukydesbois, miloskroulik, Aleks, Kay0u, miloskroulik)

 -- Kay0u <pierre@kayou.io>  Thu, 03 Dec 2020 16:32:44 +0100

moulinette (4.0.3) stable; urgency=low

  - Bump version number for stable release

 -- Alexandre Aubin <alex.aubin@mailoo.org>  Wed, 29 Jul 2020 17:00:00 +0200

moulinette (4.0.2~beta) testing; urgency=low

  - Bump version number for beta release

 -- Alexandre Aubin <alex.aubin@mailoo.org>  Fri, 19 Jun 2020 15:33:29 +0200

moulinette (4.0.1~alpha) testing; urgency=low

  - [fix] Get rid of legacy code which breaks postinstall on buster for some reason (ac83b10f)
  - [fix] Remove legacy Breaks and Replaces (e49a47c7)
  - [fix] Let's hash the password like we do in core during tests (0c78374e)

 -- Alexandre Aubin <alex.aubin@mailoo.org>  Fri, 05 Jun 2020 17:32:35 +0200

moulinette (3.8.1.3) stable; urgency=low

  - Update authorship/maintainer information (7818f07)
  - [i18n] Translations updated for Arabic, Catalan, French, Italian

  Thanks to all contributors <3 ! (ButterflyOfFire, É. Gaspar, L. Noferini, ppr, xaloc33)

 -- Alexandre Aubin <alex.aubin@mailoo.org>  Mon, 27 Jul 2020 17:15:36 +0200

moulinette (3.8.1.2) stable; urgency=low

  - [fix] locale parsing in some edge case
  - [i18n] Translations updated for Chinese (Simplified), Catalan, French, Nepali, Occitan

  Thanks to all contributors ! (Aleks, amirale qt, clecle226, Quentí, xaloc33)

 -- Kay0u <pierre@kayou.io>  Fri, 22 May 2020 07:58:19 +0000

moulinette (3.8.1.1) stable; urgency=low

  Bumping version number for stable release

 -- Kay0u <pierre@kayou.io>  Wed, 20 May 2020 18:56:36 +0000

moulinette (3.8.1) testing; urgency=low

  - [fix] Misc technical ux/debugging fixes (#242, #243, #244, 840f27d2)
  - [fix] try to autorestart ldap when the server is down (#247)
  - [i18n] Translations updated for Dutch, Esperanto, French, German, Nepali, Polish

  Thanks to all contributors <3 ! (amirale qt, Bram, É. Gaspar, Kay0u, M. Döring, Zeik0s)

 -- Alexandre Aubin <alex.aubin@mailoo.org>  Sat, 09 May 2020 21:09:35 +0200

moulinette (3.8.0) testing; urgency=low

  # Major stuff

  - Simplify auth mechanism (#216)
  - Add more tests (#230)
  - Use Black in Moulinette (#220, 6f5daa0, 54b8cab)

  # Minor technical stuff

  - [fix] Don't display comment if argument is already set (#226)
  - Don't miserably crash if async running can't read incoming message (06d8c48)
  - Report the actual error when ldap fails (628ffc9)

  # i18n

  - Improve translations for Swedish, Dutch, Italian, Russian, Polish, Portuguese, Catalan, Spanish, Occitan, Nepali, Esperanto, Basque, Chinese (Simplified), Arabic, German, Hungarian, Greek, Turkish, Bengali (Bangladesh)

  Thanks to all contributors ! (Aleks, Bram, ButterflyOfFire, Filip B., Jeroen F., Josué T., Kay0u, Quentí, Yifei D., amirale qt, decentral1se, Elie G., frju365, Romain R., xaloc33)

 -- Kay0u <pierre@kayou.io>  Thu, 09 Apr 2020 20:29:48 +0000

moulinette (3.7.1.1) stable; urgency=low

  - [fix] Report actual errors when some LDAP operation fails to ease
  debugging

 -- Alexandre Aubin <alex.aubin@mailoo.org>  Fri, 17 Apr 2020 17:00:00  +0000

moulinette (3.7.1) stable; urgency=low

  - [enh] Lazy loading pytz for performances

 -- Alexandre Aubin <alex.aubin@mailoo.org>  Thu, 9 Apr 2020 14:55:00  +0000

moulinette (3.7.0.2) stable; urgency=low

  Bumping version number for stable release

 -- Kay0u <pierre@kayou.io>  Thu, 26 Mar 2020 22:03:23 +0000

moulinette (3.7.0.1) testing; urgency=low

  - [fix] Slapd may crash if we try to update the LDAP with no change (moulinette#231)

  Thanks to all contributors (Josué) <3 !

 -- Kay0u <pierre@kayou.io>  Sun, 15 Mar 2020 16:09:25 +0000

moulinette (3.7.0) testing; urgency=low

  # ~ Major stuff

  - [enh] Add group and permission mechanism (#189)
  - [mod] Be able to customize prompt colors (808f620)
  - [enh] Support app manifests in toml (#204, 55515cb)
  - [enh] Quite a lot of messages improvements, string cleaning, language rework... (599bec3, #208, #213, b7d415d, a8966b8, fdf9a71, d895ae3, bdf0a1c)
  - [i18n] Improved translations for Catalan, Occitan, French, Arabic, Spanish, German, Norwegian Bokmål

  # Smaller or pretty technical fix/enh

  - [enh] Preparations for moulinette Python3 migration (Tox, Pytest and unit tests) (#203, #206, #207, #210, #211 #212, 2403ee1,  69b0d49, 49c749c, 2c84ee1, cef72f7)
  - [enh] Add a write_to_yaml utility similar to write_to_json (2e2e627)
  - [enh] Warn the user about long locks (#205)
  - [mod] Tweak stuff about setuptools and moulinette deps? (b739f27, da00fc9, d8cbbb0)
  - [fix] Misc micro bugfixes or improvements (83d9e77)
  - [doc] Fix doc building + add doc build tests with Tox (f1ac5b8, df7d478, 74c8f79, bcf92c7, af2c80c, d52a574, 307f660, dced104, ed3823b)
  - [enh] READMEs improvements (1541b74, ad1eeef)

  Thanks to all contributors <3 ! (accross all repo: Yunohost, Moulinette, SSOwat, Yunohost-admin) : advocatux, Aksel K., Aleks, Allan N., amirale qt, Armin P., Bram, ButterflyOfFire, Carles S. A., chema o. r., decentral1se, Emmanuel V., Etienne M., Filip B., Geoff M., htsr, Jibec, Josué, Julien J., Kayou, liberodark, ljf, lucaskev, Lukas D., madtibo, Martin D., Mélanie C., nr 458 h, pitfd, ppr, Quentí, sidddy, troll, tufek yamero, xaloc33, yalh76

 -- Alexandre Aubin <alex.aubin@mailoo.org>  Thu, 31 Oct 2019 18:40:00  +0000

moulinette (3.6.4.1) stable; urgency=low

  - [fix] Catch all exceptions in read_yaml helper

 -- Alexandre Aubin <alex.aubin@mailoo.org>  Mon, 06 Aug 2019 18:40:00  +0000

moulinette (3.6.4) stable; urgency=low

  Bumping version number for stable release

 -- Alexandre Aubin <alex.aubin@mailoo.org>  Tue, 04 Jul 2019 23:30:00  +0000

moulinette (3.6.1) testing; urgency=low

  - [enh] Add LDIF parsing utility (#201)

  Thanks to all contributors <3 ! (Josué)

 -- Alexandre Aubin <alex.aubin@mailoo.org>  Tue, 04 Jun 2019 13:20:00  +0000

moulinette (3.6.0) testing; urgency=low

  - [enh] Allow to use SASL authentication for LDAP (by root user) (#183)
  - [i18n] Improve translation for Spanish

  Thanks to all contributors (Josue, advocatux) <3 !

 -- Alexandre Aubin <alex.aubin@mailoo.org>  Wed, 22 May 2019 19:45:00 +0000

moulinette (3.5.2) stable; urgency=low

  - Release as stable !
  - [fix] Do not miserably crash if the lock does not exist when attempting to release it
  - [i18n] Update translation for Arabic, Italian

  Thanks to all contributors (Aleks, BoF, silkevicious) <3 !

 -- Alexandre Aubin <alex.aubin@mailoo.org>  Wed, 10 Apr 2019 02:14:00 +0000

moulinette (3.5.1) testing; urgency=low

  * [fix] Fix case where stdinfo is not provided in call_async_output (0a300e5)
  * [i18n] Improve translation for Greek, Hungarian, Polish, Swedish, French, Catalan, Occitan

  Thanks to all contributors (Aleks, ariasuni, Quentí, ppr, Xaloc) <3 !

 -- Alexandre Aubin <alex.aubin@mailoo.org>  Wed, 03 Apr 2019 02:25:00 +0000

moulinette (3.5.0) testing; urgency=low

  * [i18n] Improve Russian and Chinese (Mandarin) translations

  Contributors : n3uz, Алексей

 -- Alexandre Aubin <alex.aubin@mailoo.org>  Wed, 13 Mar 2019 17:20:00 +0000

moulinette (3.4.2) stable; urgency=low

  * [i18n] Improve Basque translation

  Thanks to all contributors (A. Garaialde) <3 !

 -- Alexandre Aubin <alex.aubin@mailoo.org>  Tue, 29 Jan 2019 16:50:00 +0000

moulinette (3.4.1) testing; urgency=low

  * [i18n] Improve Chinese(Mandarin) translation
  * [i18n] Misc orthotypograhy

  Thanks to all contributors (Jibec, aleiyer) <3 !

 -- Alexandre Aubin <alex.aubin@mailoo.org>  Thu, 17 Jan 2019 21:50:00 +0000

moulinette (3.4.0) testing; urgency=low

  * [fix] Code cleaning with autopep8 (#187)
  * [fix] Automatically reconnect LDAP authenticator when slapd restarts (#185)
  * [enh] Display date as system timezone (#184)
  * [mod] Make sure `gpg.encrypt` actually does something (#182)
  * [mod] Add possiblity to get attribute name of conflict in LDAP (#181)
  * [enh] Simplify moulinette error management (#180)
  * [mod] Remove Access-Control-Allow-Origin (#174)
  * [enh] Protect against CSRF (#171)
  * [i18n] Improve Spanish translation

  Thanks to all contributors (Aleks, randomstuff, irina11y, Josue, gdayon, ljf) <3 !

 -- Alexandre Aubin <alex.aubin@mailoo.org>  Thu, 20 Dec 2018 21:53:00 +0000

moulinette (3.3.1) stable; urgency=low

  * [fix] 'force' semantics in 'utils.filesystem.mkdir' (#177)
  * [mod] Adjust coding style and tidy up unused imports (#178)
  * [i18n] Improve French translation

  Thanks to all contributors (airwoodix, Jibec) <3 !

 -- Alexandre Aubin <alex.aubin@mailoo.org>  Fri, 23 Nov 2018 15:00:00 +0000

moulinette (3.3.0) testing; urgency=low

  * [fix] Remove unappropriate 'whoami' ldap warning (#173)
  * [enh] Allow to add comments to describe parameters when they are asked (#175)
  * [i18n] Add Italian translations

  Thanks to all contributors (ljf, Aleks, silkevicious) <3 !

 -- Alexandre Aubin <alex.aubin@mailoo.org>  Tue, 08 Nov 2018 17:30:00 +0000

moulinette (3.2.0) stable; urgency=low

   * Update translations for Catalan and Turkish

  Thanks to all contributors : Xaloc, BoF <3 !

 -- Alexandre Aubin <alex.aubin@mailoo.org>  Tue, 11 Sep 2018 17:15:00 +0000

moulinette (3.2.0~testing1) testing; urgency=low

  * Add optional stdinfo communication channel when running commands (#155)

 -- Alexandre Aubin <alex.aubin@mailoo.org>  Thu, 23 Aug 2018 22:07:00 +0000

moulinette (3.1.0) stable; urgency=low

  * Fix datetime output formats (#163)
  * Add the missing Info: prefix for info messages
  * Rework a bit the way we handle async outputs (#166)
  * Don't crash the moulinette if we fail to format a string (#168)

  Thanks to all contributors : ljf, Bram, Aleks !

 -- Alexandre Aubin <alex.aubin@mailoo.org>  Wed, 15 Aug 2018 21:44:00 +0000

moulinette (3.0.0) stable; urgency=low

  Merging with Jessie's branches
  Releasing as stable

 -- Alexandre Aubin <alex.aubin@mailoo.org>  Sun, 17 Jun 2018 03:46:00 +0000

moulinette (3.0.0~beta1.1) testing; urgency=low

  Merging with Jessie's branches

 -- Alexandre Aubin <alex.aubin@mailoo.org>  Mon, 28 May 2018 02:55:00 +0000

moulinette (3.0.0~beta1) testing; urgency=low

  Beta release for Stretch

 -- Alexandre Aubin <alex.aubin@mailoo.org>  Thu, 03 May 2018 03:04:45 +0000

moulinette (2.7.14) stable; urgency=low

  * Improve French, Occitan, Portuguese, Arabic translations
  * Release as stable

 -- Alexandre Aubin <alex.aubin@mailoo.org>  Sun, 17 Jun 2018 01:42:12 +0000

moulinette (2.7.13) testing; urgency=low

  * [i18n] Improve translations for Portugueuse, Occitan
  * [enh] Add read_yaml util (#161)

  Contributors : Bram, by0ne, Quentí

 -- Alexandre Aubin <alex.aubin@mailoo.org>  Mon, 28 May 2018 02:55:00 +0000

moulinette (2.7.12) stable; urgency=low

  * Bumping version number for stable release

 -- Alexandre Aubin <alex.aubin@mailoo.org>  Sun, 06 May 2018 16:57:18 +0000

moulinette (2.7.11) testing; urgency=low

  * [i18n] Improve translations for Arabic, Dutch, French, Occitan, Spanish
  * [enh] Improve performances by lazy-loading some imports
  * [enh] Log time needed to load a python module for an action
  * [fix] Avoid cases where get_cookie returns None
  * [mod] Improve exception logging in ldap stuff

  Thanks to all contributors (pitchum, Bram, ButteflyOfFire, J. Keerl, Matthieu, Jibec, David B, Quentí, bjarkan) <3 !

 -- Alexandre Aubin <alex.aubin@mailoo.org>  Tue, 01 May 2018 23:33:59 +0000

moulinette (2.7.7) stable; urgency=low

  (Bumping version for stable release)

 -- Alexandre Aubin <alex.aubin@mailoo.org>  Thu, 18 Jan 2018 17:41:43 -0500

moulinette (2.7.6) testing; urgency=low

  * [fix] Indicate where those damn logs files are
  * [i18n] Improve Spanish and French translations

  Thanks to all contributors (Bram, Jibec, David B.) ! <3

 -- Alexandre Aubin <alex.aubin@mailoo.org>  Tue, 16 Jan 2018 17:12:19 -0500

moulinette (2.7.5) stable; urgency=low

  (Bumping version for stable release)

 -- Alexandre Aubin <alex.aubin@mailoo.org>  Sat, 02 Dec 2017 12:26:43 -0500

moulinette (2.7.3) testing; urgency=low

  * Optional expected status code for download_text/json (#153)
  * Allow to give lock to multiple processes (#154)

 -- Alexandre Aubin <alex.aubin@mailoo.org>  Thu, 12 Oct 2017 16:09:27 -0400

moulinette (2.7.2) stable; urgency=low

  * Revert hack for buildchain, found a proper solution
  * Release as stable

 -- Alexandre Aubin <alex.aubin@mailoo.org>  Tue, 22 Aug 2017 20:49:11 -0400

moulinette (2.7.1.1) testing; urgency=low

  [ Laurent Peuch ]
  * [fix] bad hack to handle the limitation of our buildchain

 -- Laurent Peuch <cortex@worlddomination.be>  Sun, 20 Aug 2017 01:49:49 +0000

moulinette (2.7.1) testing; urgency=low

  ## Security
  * [fix] auto upgrade admin password to sha-512 on login (Laurent Peuch)

  ## Lock management
  * [enh] Check if parent already has lock (Alexandre Aubin)

  ## Translation
  * [i18n] Translated using Weblate (French) (remy cabaret, Jean-Baptiste Holcroft )
  * [i18n] Translated using Weblate (Esperanto) (MCMic)

  Thanks to all contributors (Bram, Aleks, R., remy cabaret, Jean-Baptiste Holcroft, MCMic) ! <3

 -- Laurent Peuch <cortex@worlddomination.be>  Sat, 19 Aug 2017 22:58:11 +0000

moulinette (2.7.0) testing; urgency=low

  * [enh] More helpers for common IO operations (#141)
  * [fix] Correctly handle error 500 (#142)
  * [enh] Support subcategories (#143)
  * [enh] Make some part of the code more readable (#144)
  * [enh] Remove black magic related to m18n and other things (#145)
  * [enh] Show description of command in --help (#148)
  * [i18n] Update French translation (#149)

  Thanks to all contributors (Bram, Aleks, R. Cabaret) ! <3

 -- Alexandre Aubin <alex.aubin@mailoo.org>  Mon, 07 Aug 2017 13:04:21 -0400

moulinette (2.6.1) stable; urgency=low

  * [fix] Recursive mkdir was broken

 -- ljf <ljf+yunohost@grimaud.me>  Wed, 21 Jun 2017 17:53:31 -0400

moulinette (2.6.0) testing; urgency=low

  # Improvements / fixes

  * [fix] Use ordered dict for the actionmap cache (#136)
  * [fix] Show positional arguments first in --help / usage (#138)
  * Update translations for Portuguese, German, Dutch

  Thanks to all contributors and translators ! (Trollken, frju, Fabien Gruber, Jeroen Keerl, Aleks)

 -- Alexandre Aubin <alex.aubin@mailoo.org>  Mon, 24 Apr 2017 12:44:23 -0400

moulinette (2.5.3) testing; urgency=low

  [ ljf ]
  * [fix] Recursive chmod was broken
  * [fix] Pep8

 -- opi <opi@zeropi.net>  Mon, 20 Feb 2017 16:41:26 +0100

moulinette (2.5.2) stable; urgency=low

  [ Laurent Peuch ]
  * [mod] autopep8
  * [enh] add pep8 travis check
  * [mod] continue with pep8
  * [fix] other modules were depending on "import *", urgh.
  * [fix] don't circumway logging module
  * [fix] log module was redifining constants thus breaking import
  * [fix] hotfix for very obvious bug
  * [fix] hotfix another bug related to the logging/log conflict

  [ ljf ]
  * [fix] Unused import in process is reference and used by yunohost script

  [ opi ]
  * [enh][love] Add CONTRIBUTORS.md

  [ Moul ]
  * [enh] readme: add translation badge status.

 -- opi <opi@zeropi.net>  Thu, 02 Feb 2017 11:05:51 +0100

moulinette (2.5.1) testing; urgency=low

  Random broken apps installation:
  * [enh] don't timeout by default on cli

  Other fixes:
  * [fix] syntax error in python would avoid catching excepted exception
  * [fix] forgot to add self to method signature
  * [fix] edgy bug on slow hardware, especially on our (futur) CI

  Translations:
  * Hindi by Anmol

  Thanks to all contributors: Anmol, Bram, Moul

 -- Laurent Peuch <cortex@worlddomination.be>  Fri, 16 Dec 2016 01:06:19 +0100

moulinette (2.5.0) testing; urgency=low

  * [enh] automatically regenerate cache if actionmap.yml is modified
  * [enh] add empty file for hindie to enable it in weblate
  * [i18n] Translated using Weblate (Dutch)
  * [i18n] Translated using Weblate (English)
  * [i18n] Translated using Weblate (French)
  * [i18n] Translated using Weblate (German)
  * [i18n] Translated using Weblate (Portuguese)
  * [i18n] Translated using Weblate (Spanish)

  Contributors: Bram, ljf, opi

 -- opi <opi@zeropi.net>  Thu, 01 Dec 2016 21:12:09 +0100

moulinette (2.4.0.1) stable; urgency=low

  [ Jérôme Lebleu ]
  * [enh] Catch unknown uid/gid in utils.filesystem.chown

  [ frju ]
  * [i18n] Translated using Weblate (Portuguese)

  [ Bob ]
  * [i18n] Translated using Weblate (French)

  [ Juanu ]
  * [i18n] Translated using Weblate (Spanish)
  * [i18n] Translated using Weblate (Spanish)

  [ Jérôme Lebleu ]
  * [i18n] Translated using Weblate (French)

 -- Jérôme Lebleu <jerome@maroufle.fr>  Sat, 28 May 2016 22:14:41 +0200

moulinette (2.4.0) stable; urgency=low

  * New stable release from testing.

 -- Jérôme Lebleu <jerome@maroufle.fr>  Sun, 08 May 2016 00:53:09 +0200

moulinette (2.3.5.1) testing; urgency=low

  * [ref] Rename 'deprecated' action argument to 'deprecated_alias'
  * [enh] Allow to define deprecated action
  * [i18n] Translated using Weblate (French)

 -- Jérôme Lebleu <jerome@maroufle.fr>  Tue, 26 Apr 2016 17:25:02 +0200

moulinette (2.3.5) testing; urgency=low

  [ davidba123 ]
  * [i18n] Translated using Weblate (German)

  [ Felix Bartels ]
  * [i18n] Translated using Weblate (German)

  [ Jean-Baptiste ]
  * [i18n] Translated using Weblate (French)

  [ Jérôme Lebleu ]
  * [enh] Allow to define deprecated action names
  * [enh] Check for stale lock file
  * [enh] Allow to not output result from the cli
  * [enh] Sort result when pretty printing result from the cli
  * [fix] Create parents directories with proper permissions in mkdir util
  * [fix] Set authenticate handler if password is given (bugfix #228)
  * [i18n] Use named variables in translations
  * [i18n] Translated using Weblate

  [ Laurent Peuch ]
  * [mod] make cli color endling more usable and DRY

  [ Marvin Gärtner ]
  * [i18n] Translated using Weblate (German)

  [ retmarut ]
  * [i18n] Translated using Weblate (Dutch)

 -- Jérôme Lebleu <jerome@maroufle.fr>  Sat, 16 Apr 2016 20:12:19 +0200

moulinette (2.3.4) testing; urgency=low

  * [enh] Allow to pass the password as argument in the cli
  * [fix] Use given namespace in cli/api helpers for logging
  * [fix] Log exception too if a key cannot be translated
  * [i18n] Update translations from Transifex belatedly

 -- Jérôme Lebleu <jerome@maroufle.fr>  Thu, 24 Dec 2015 11:00:37 +0100

moulinette (2.3.3) testing; urgency=low

  * [enh] Enhance stream utils with callback and use it in call_async_output

 -- Jérôme Lebleu <jerome.lebleu@mailoo.org>  Tue, 17 Nov 2015 11:06:13 +0100

moulinette (2.3.2) testing; urgency=low

  * [fix] Update call_async_output to make use of start_async_file_reading

 -- Jérôme Lebleu <jerome.lebleu@mailoo.org>  Sun, 15 Nov 2015 13:59:20 +0100

moulinette (2.3.1) testing; urgency=low

  * [ref] Use a new asynchronous file reader helper
  * [enh] Provide new logging facilities to get rid of msignals.display
  * [enh] Use logger in cli helper when MoulinetteError is raised
  * [enh] Allow to define global abstract arguments in the cli
  * [enh] Replace print_* arguments by output_as in the cli
  * [enh] Add auto-completion support in the cli
  * [enh] Implement logging handler and queues for the API
  * [enh] Catch exceptions and return code in api function helper
  * [enh] Output to stderr if level >= WARNING in TTYHandler
  * [enh] Allow to use a formatter and improve tty check in TTYHandler
  * [fix] Update debhelper build depends and standard version
  * [fix] Correct global object name
  * [fix] Add current action id instead of logger's one
  * [i18n] Add some basic strings

 -- Jérôme Lebleu <jerome.lebleu@mailoo.org>  Sun, 15 Nov 2015 00:14:41 +0100

moulinette (2.3.0) testing; urgency=low

  * [i18n] Update translations from Transifex
  * [enh] Allow to print output in a script-usable way for the cli
  * [fix] Remove unneeded debian/install file
  * [enh] Add a filesystem utils closed to some coreutils commands
  * [enh] Add a chmod function in utils.filesystem
  * [fix] Prevent malformed translation issue

 -- Jérôme Lebleu <jerome.lebleu@mailoo.org>  Mon, 02 Nov 2015 22:44:28 +0100

moulinette (2.2.1.1) stable; urgency=low

  * [fix] Missing os import

 -- Jérôme Lebleu <jerome.lebleu@mailoo.org>  Sat, 18 Jul 2015 17:14:07 +0200

moulinette (2.2.1) stable; urgency=low

  * [enh] Add a new callback action and start to normalize parsing
  * [ref] Move random_ascii to text utils
  * [fix] Properly disconnect from LDAP

 -- Jérôme Lebleu <jerome.lebleu@mailoo.org>  Sat, 18 Jul 2015 16:30:58 +0200

moulinette (2.2.0) stable; urgency=low

  * Bumping version to 2.2.0

 -- kload <kload@kload.fr>  Fri, 08 May 2015 20:10:39 +0000

moulinette (2.1.2) testing; urgency=low

  [ Jérôme Lebleu ]
  * [fix] Do not create directories from setup.py
  * [i18n] Update translations from Transifex

 -- Julien Malik <julien.malik@paraiso.me>  Tue, 17 Mar 2015 15:48:40 +0100

moulinette (2.1.1) testing; urgency=low

  * Bump version to 2.1.1 to bootstrap new build workflow

 -- Julien Malik <julien.malik@paraiso.me>  Thu, 12 Feb 2015 13:32:27 +0100

moulinette (2.0-rc~megusta11) megusta; urgency=low

  * Production build: Bump version

 -- Adrien Beudin <beudbeud@yunohost.org>  Thu, 31 Jul 2014 12:02:27 +0200

moulinette (2.0-rc~megusta10) test; urgency=low

  * Test build: Update from git 19b28d43d

 -- Adrien Beudin <beudbeud@yunohost.org>  Mon, 28 Jul 2014 22:08:17 +0200

moulinette (2.0-rc~megusta9) test; urgency=low

  * Test build: Fix preinst script

 -- Adrien Beudin <beudbeud@yunohost.org>  Mon, 28 Jul 2014 19:34:58 +0200

moulinette (2.0-rc~megusta8) test; urgency=low

  * Test build: Add preinst script

 -- Adrien Beudin <beudbeud@yunohost.org>  Mon, 28 Jul 2014 19:02:17 +0200

moulinette (2.0-rc~megusta7) test; urgency=low

  * Test build: Update from git 56c1cfec0

 -- Adrien Beudin <beudbeud@yunohost.org>  Mon, 28 Jul 2014 18:03:43 +0200

moulinette (2.0-rc~megusta6) megusta; urgency=low

  * Production build: Update from git 8c3203a106

 -- Adrien Beudin <beudbeud@yunohost.org>  Tue, 01 Jul 2014 19:05:32 +0200

moulinette (2.0-rc~megusta5) test; urgency=low

  * Test build: Keep actions map arguments's order 8c3203a106

 -- Adrien Beudin <beudbeud@yunohost.org>  Tue, 01 Jul 2014 17:36:27 +0200

moulinette (2.0-rc~megusta4) megusta; urgency=low

  * Production build: Backport fixes

 -- Adrien Beudin <beudbeud@yunohost.org>  Mon, 16 Jun 2014 17:00:32 +0200

moulinette (2.0-rc~megusta3) megusta; urgency=low

  * Production build: [fix] Do not install /messages route if WebSocket
    is disabled

 -- Adrien Beudin <beudbeud@yunohost.org>  Thu, 12 Jun 2014 19:09:02 +0200

moulinette (2.0-rc~megusta2) megusta; urgency=low

  * Production build: Bump version

 -- Adrien Beudin <beudbeud@yunohost.org>  Mon, 09 Jun 2014 01:45:18 +0200

moulinette (2.0-rc~megusta1) test; urgency=low

  * Bump version

 -- Adrien Beudin <beudbeud@yunohost.org>  Sat, 07 Jun 2014 15:31:00 +0200

moulinette (2.0-beta4~megusta50) test; urgency=low

  * Test build: Update from git

 -- Adrien Beudin <beudbeud@yunohost.org>  Sat, 07 Jun 2014 15:30:00 +0200

moulinette (2.0-beta4~megusta49) test; urgency=low

  * Test build: [fix] Restart yunohost-api

 -- Adrien Beudin <beudbeud@yunohost.org>  Sat, 07 Jun 2014 14:25:37 +0200

moulinette (2.0-beta4~megusta48) test; urgency=low

  * Test build: Update from git

 -- Adrien Beudin <beudbeud@yunohost.org>  Sat, 07 Jun 2014 14:14:43 +0200

moulinette (2.0-beta4~megusta47) test; urgency=low

  * Test build: Update from git

 -- Adrien Beudin <beudbeud@yunohost.org>  Fri, 06 Jun 2014 12:27:44 +0200

moulinette (2.0-beta4~megusta46) test; urgency=low

  * Test build: Update from git

 -- Adrien Beudin <beudbeud@yunohost.org>  Tue, 03 Jun 2014 14:43:10 +0200

moulinette (2.0-beta4~megusta45) test; urgency=low

  * Test build: Update from git

 -- Adrien Beudin <beudbeud@yunohost.org>  Tue, 03 Jun 2014 14:17:19 +0200

moulinette (2.0-beta4~megusta44) test; urgency=low

  * Test build: Update from git

 -- Adrien Beudin <beudbeud@yunohost.org>  Mon, 02 Jun 2014 23:45:07 +0200

moulinette (2.0-beta4~megusta43) test; urgency=low

  * Test build: Update from git

 -- Adrien Beudin <beudbeud@yunohost.org>  Mon, 02 Jun 2014 22:01:53 +0200

moulinette (2.0-beta4~megusta42) test; urgency=low

  * Test build: Update from git

 -- Adrien Beudin <beudbeud@yunohost.org>  Sat, 31 May 2014 12:56:08 +0200

moulinette (2.0-beta4~megusta41) test; urgency=low

  * Test build: Update from git

 -- Adrien Beudin <beudbeud@yunohost.org>  Sat, 31 May 2014 11:33:11 +0200

moulinette (2.0-beta4~megusta40) test; urgency=low

  * Test build: Update from git

 -- Adrien Beudin <beudbeud@yunohost.org>  Fri, 30 May 2014 15:33:02 +0200

moulinette (2.0-beta4~megusta39) test; urgency=low

  * Test build: [fix] Do not restart old API

 -- Adrien Beudin <beudbeud@yunohost.org>  Fri, 30 May 2014 14:01:40 +0200

moulinette (2.0-beta4~megusta38) test; urgency=low

  * Test build: [fix] Kill twisted API before restarting it

 -- Adrien Beudin <beudbeud@yunohost.org>  Fri, 30 May 2014 13:52:50 +0200

moulinette (2.0-beta4~megusta37) test; urgency=low

  * Test build: [fix] Dependencies

 -- Adrien Beudin <beudbeud@yunohost.org>  Fri, 30 May 2014 12:33:23 +0200

moulinette (2.0-beta4~megusta36) test; urgency=low

  * Test build: [fix] dependencies

 -- Adrien Beudin <beudbeud@yunohost.org>  Thu, 29 May 2014 21:41:26 +0200

moulinette (2.0-beta4~megusta35) test; urgency=low

  * Test build: [fix] dependencies

 -- Adrien Beudin <beudbeud@yunohost.org>  Thu, 29 May 2014 21:29:45 +0200

moulinette (2.0-beta4~megusta34) test; urgency=low

  * Test build: Update from git

 -- Adrien Beudin <beudbeud@yunohost.org>  Thu, 29 May 2014 18:56:39 +0200

moulinette (2.0-beta4~megusta33) test; urgency=low

  * Test build: [fix] Install udiskie via pip

 -- Adrien Beudin <beudbeud@yunohost.org>  Thu, 29 May 2014 10:39:57 +0200

moulinette (2.0-beta4~megusta32) test; urgency=low

  * Test build: Update from git

 -- Adrien Beudin <beudbeud@yunohost.org>  Mon, 26 May 2014 13:30:44 +0200

moulinette (2.0-beta4~megusta31) test; urgency=low

  * Test build: [fix] Restart yunohost-api only if the service file is
    present

 -- Adrien Beudin <beudbeud@yunohost.org>  Mon, 26 May 2014 13:18:34 +0200

moulinette (2.0-beta4~megusta30) test; urgency=low

  * Test build: Update from git

 -- Adrien Beudin <beudbeud@yunohost.org>  Sun, 25 May 2014 12:25:37 +0200

moulinette (2.0-beta4~megusta29) test; urgency=low

  * Test build: Update from git

 -- Adrien Beudin <beudbeud@yunohost.org>  Sat, 24 May 2014 21:28:34 +0200

moulinette (2.0-beta4~megusta28) test; urgency=low

  * Test build: Update from git

 -- Adrien Beudin <beudbeud@yunohost.org>  Sat, 24 May 2014 18:37:30 +0200

moulinette (2.0-beta4~megusta27) test; urgency=low

  * Test build: [enh] Update dependencies

 -- Adrien Beudin <beudbeud@yunohost.org>  Mon, 19 May 2014 17:33:04 +0200

moulinette (2.0-beta4~megusta26) test; urgency=low

  * Test build: Update from git

 -- Adrien Beudin <beudbeud@yunohost.org>  Mon, 19 May 2014 17:25:04 +0200

moulinette (2.0-beta4~megusta25) test; urgency=low

  * Test build: Update from git

 -- Adrien Beudin <beudbeud@yunohost.org>  Mon, 19 May 2014 13:01:55 +0200

moulinette (2.0-beta4~megusta24) test; urgency=low

  * Test build: [enh] Move init script in the moulinette-yunohost
    package

 -- Adrien Beudin <beudbeud@yunohost.org>  Sun, 18 May 2014 15:19:44 +0200

moulinette (2.0-beta4~megusta23) test; urgency=low

  * Test build: Update from git

 -- Adrien Beudin <beudbeud@yunohost.org>  Sat, 17 May 2014 21:55:24 +0200

moulinette (2.0-beta4~megusta22) test; urgency=low

  * Test build: Update Init script

 -- Adrien Beudin <beudbeud@yunohost.org>  Sat, 17 May 2014 21:52:04 +0200

moulinette (2.0-beta4~megusta21) test; urgency=low

  * Test build: Update init script

 -- Adrien Beudin <beudbeud@yunohost.org>  Sat, 17 May 2014 20:47:12 +0200

moulinette (2.0-beta4~megusta20) test; urgency=low

  * Test build: Update init script

 -- Adrien Beudin <beudbeud@yunohost.org>  Sat, 17 May 2014 02:21:55 +0200

moulinette (2.0-beta4~megusta19) test; urgency=low

  * Test build: Update Init script

 -- Adrien Beudin <beudbeud@yunohost.org>  Sat, 17 May 2014 00:39:12 +0200

moulinette (2.0-beta4~megusta18) test; urgency=low

  * Test build: Update from git

 -- Adrien Beudin <beudbeud@yunohost.org>  Sat, 17 May 2014 00:06:09 +0200

moulinette (2.0-beta4~megusta17) test; urgency=low

  * Test build: Update from git

 -- Adrien Beudin <beudbeud@yunohost.org>  Fri, 16 May 2014 23:17:30 +0200

moulinette (2.0-beta4~megusta16) test; urgency=low

  * Test build: Update from git

 -- Adrien Beudin <beudbeud@yunohost.org>  Fri, 16 May 2014 23:04:22 +0200

moulinette (2.0-beta4~megusta15) test; urgency=low

  * Test build: BREAKSS

 -- Adrien Beudin <beudbeud@yunohost.org>  Fri, 16 May 2014 21:55:41 +0200

moulinette (2.0-beta4~megusta14) test; urgency=low

  * Test build: Replaces + Conflicts

 -- Adrien Beudin <beudbeud@yunohost.org>  Fri, 16 May 2014 21:41:48 +0200

moulinette (2.0-beta4~megusta13) test; urgency=low

  * Test build: Init script fail

 -- Adrien Beudin <beudbeud@yunohost.org>  Fri, 16 May 2014 20:52:59 +0200

moulinette (2.0-beta4~megusta12) test; urgency=low

  * Test build: Init script fail

 -- Adrien Beudin <beudbeud@yunohost.org>  Fri, 16 May 2014 20:29:10 +0200

moulinette (2.0-beta4~megusta11) test; urgency=low

  * Test build: Init script fail

 -- Adrien Beudin <beudbeud@yunohost.org>  Fri, 16 May 2014 20:18:46 +0200

moulinette (2.0-beta4~megusta10) test; urgency=low

  * Test build: Update from git

 -- Adrien Beudin <beudbeud@yunohost.org>  Fri, 16 May 2014 20:01:19 +0200

moulinette (2.0-beta4~megusta9) test; urgency=low

  * Test build: Update from git + update init script

 -- Adrien Beudin <beudbeud@yunohost.org>  Fri, 16 May 2014 19:58:32 +0200

moulinette (2.0-beta4~megusta8) test; urgency=low

  * Test build: Update init script

 -- Adrien Beudin <beudbeud@yunohost.org>  Fri, 16 May 2014 18:37:30 +0200

moulinette (2.0-beta4~megusta7) test; urgency=low

  * Test build: Update init script

 -- Adrien Beudin <beudbeud@yunohost.org>  Fri, 16 May 2014 18:20:52 +0200

moulinette (2.0-beta4~megusta6) test; urgency=low

  * Test build: actionSSSSS map

 -- Adrien Beudin <beudbeud@yunohost.org>  Fri, 16 May 2014 17:28:42 +0200

moulinette (2.0-beta4~megusta5) test; urgency=low

  * Test build: Yolo

 -- Adrien Beudin <beudbeud@yunohost.org>  Fri, 16 May 2014 17:22:29 +0200

moulinette (2.0-beta4~megusta4) test; urgency=low

  * Test build: Makedirs

 -- Adrien Beudin <beudbeud@yunohost.org>  Fri, 16 May 2014 16:33:20 +0200

moulinette (2.0-beta4~megusta3) test; urgency=low

  * Test build: Conflicts with yunohost-cli

 -- Adrien Beudin <beudbeud@yunohost.org>  Fri, 16 May 2014 16:22:28 +0200

moulinette (2.0-beta4~megusta2) test; urgency=low

  * Test build: Add moulinette package

 -- Adrien Beudin <beudbeud@yunohost.org>  Fri, 16 May 2014 16:10:12 +0200

moulinette (2.0-beta4~megusta1) test; urgency=low

  * Init

 -- Adrien Beudin <beudbeud@yunohost.org>  Wed, 07 May 2014 08:01:45 +0200
<|MERGE_RESOLUTION|>--- conflicted
+++ resolved
@@ -1,10 +1,9 @@
-<<<<<<< HEAD
 moulinette (12.0.0) unstable; urgency=low
 
   - Tmp changelog to prepare Bookworm
 
  -- Alexandre Aubin <alex.aubin@mailoo.org>  Thu, 04 May 2023 20:30:19 +0200
-=======
+
 moulinette (11.2) stable; urgency=low
 
   - [i18n] Translations updated for Japanese
@@ -22,7 +21,6 @@
   Thanks to all contributors <3 ! (liimee, motcha, Neko Nekowazarashi, Poesty Li)
 
  -- Alexandre Aubin <alex.aubin@mailoo.org>  Mon, 10 Jul 2023 21:32:20 +0200
->>>>>>> b4e79bd2
 
 moulinette (11.1.4) stable; urgency=low
 
